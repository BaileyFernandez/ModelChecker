--- conflicted
+++ resolved
@@ -177,19 +177,6 @@
                 self.verify,
                 self.falsify,
             )
-<<<<<<< HEAD
-            self.extensional_propositions = [
-                Extensional(ext_subsent, self, self.eval_world)
-                for ext_subsent in self.extensional_subsentences
-            ]
-            self.counterfactual_propositions = [
-                Counterfactual(cf_subsent, self, self.eval_world)
-                for cf_subsent in self.counterfactual_subsentences
-            ]
-            self.all_propositions = (
-                self.extensional_propositions + self.counterfactual_propositions
-            )
-=======
             self.extensional_propositions = [Extensional(ext_subsent, self, self.eval_world)
                                             for ext_subsent in self.extensional_subsentences]
             self.counterfactual_propositions = [Counterfactual(cf_subsent, self, self.eval_world)
@@ -197,7 +184,6 @@
             # self.modal_propositions = [Modal()]
             self.all_propositions = (self.extensional_propositions +
                                      self.counterfactual_propositions)
->>>>>>> c3c499c5
             self.input_propositions = self.find_input_propositions()
             # just missing the which-sentences-true-in-which-worlds
         # else: # NOTE: maybe these should be defined as something for the sake of init above
