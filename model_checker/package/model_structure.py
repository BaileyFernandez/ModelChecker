"""
file defines model structure class given a Z3 model
"""

from string import Template
import time
import sys
from z3 import (
    Function,
    BitVecSort,
    BoolSort,
    BitVec,
)
from semantics import (
    make_constraints,
    solve_constraints,
)
from model_definitions import (
    find_compatible_parts,
    atomic_propositions_dict,
    coproduct,
    find_all_bits,
    find_max_comp_ver_parts,
    find_poss_bits,
    find_world_bits,
    make_set_pretty_for_print,
    find_true_and_false_in_alt,
    print_alt_relation,
    product,
    bit_part,
    bitvec_to_substates,
    int_to_binary,
    infix_combine,
    find_subsentences_of_kind,
    is_counterfactual,
    is_modal,

)
from syntax import (
    AtomSort,
    Infix,
)

# TODO: the three types of objects that it would be good to store as classes
# include: (1) premises, conclusions, input_sentences, prefix_sentences,
# prefix_sub_sentences, infix_sub_sentences, sentence_letters, constraints;
# (2) z3_model, model_status, model_run_time, all_bits, poss_bits, world_bits,
# eval_world_bit; (3) ext_props_dict, true_in_world_dict, alt_worlds_dict.
# NOTE: I think we've basically done this no? Just checking—was cleaning up this and other files

# NOTE: the ext_props_dict should associate each extensional prefix_sub_sentence
# with its infix form, and its proposition. the true_in_world_dict should
# associate each world with the set of prefix_sub_sentences (extensional or
# otherwise) that are true in that world. the alt_worlds_dict should associate
# the antecedent of any counterfactuals with the alternatives to the world of
# evaluation in question (this will only differ from the eval_world_bit in the
# case of nested counterfactuals).

inputs_template = Template(
    """
# path to parent directory
import os
parent_directory = os.path.dirname(__file__)

# input sentences
premises = ${premises}
conclusions = ${conclusions}

# number of atomic states
N = ${N}

# print all Z3 constraints if a model is found
print_cons_bool = False

# print core unsatisfiable Z3 constraints if no model exists
print_unsat_core_bool = True

# present option to save output
save_bool = False

# use constraints to find models in stead of premises and conclusions
use_constraints_bool = False
"""
)


class Uninitalized:
    """class for uninitalized attributes"""

    def __init__(self, name):
        self.name = name

    def __iter__(self):
        raise AttributeError(
            f"cannot iterate through {self.name} because it isnt initialized"
        )

    def __str__(self):
        return f"{self.name} (uninitialized)"


class ModelStructure:
    """self.premises is a list of prefix sentences
    self.conclusions is a list of prefix sentences
    self.input_sentences is the combination of self.premises and self.conclusions with the
    conclusions negated
    self.sentence letters is a list of atomic sentence letters (each of sort AtomSort)
    self.constraints is a list (?) of constraints
    everything else is initialized as None"""

    def __init__(
        self, input_premises, input_conclusions, verify, falsify, possible, assign, N, w
    ):
        self.verify = verify
        self.falsify = falsify
        self.possible = possible
        self.assign = assign
        self.N = N
        self.w = w
        self.premises = input_premises
        self.conclusions = input_conclusions
        self.input_infix_sentences = infix_combine(input_premises, input_conclusions)
        find_constraints_func = make_constraints(
            verify, falsify, possible, assign, N, w
        )
        consts, sent_lets, input_prefix_sents = find_constraints_func(
            self.input_infix_sentences
        )
        self.sentence_letters = sent_lets
        self.constraints = consts
        self.input_prefix_sentences = input_prefix_sents
        ext, modal, cf, altogether = find_subsentences_of_kind(input_prefix_sents, 'all')
        self.extensional_subsentences = ext
        self.counterfactual_subsentences = cf
        self.modal_subsentences = modal
        self.all_subsentences = altogether
        # initialize yet-undefined attributes
        self.model_status = Uninitalized("model_status")
        self.model = Uninitalized("model")
        self.model_runtime = Uninitalized("model_runtime")
        self.all_bits = Uninitalized("all_bits")
        self.poss_bits = Uninitalized("poss_bits")
        self.world_bits = Uninitalized("world_bits")
        self.eval_world = Uninitalized("eval_world")
        self.atomic_props_dict = Uninitalized("atomic_props_dict")
        self.extensional_propositions = Uninitalized("extensional_propositions")
        self.counterfactual_propositions = Uninitalized("counterfactual_propositions")
        self.all_propositions = Uninitalized("all_propositions")
        self.input_propositions = Uninitalized("input_propositions")

    def solve(self):
        """solves the model, returns None
        self.model is the ModelRef object resulting from solving the model
        self.model_runtime is the runtime of the model as a float
        self.all_bits is a list of all bits (each of sort BitVecVal)
        self.poss_bits is a list of all possible bits
        self.world_bits is a lsit of all world bits
        self.eval_world is the eval world (as a BitVecVal)
        self.atomic_props_dict is a dictionary with keys AtomSorts and keys (V,F)
        """
        model_start = time.time()  # start benchmark timer
        solved_model_status, solved_model = solve_constraints(self.constraints)
        self.model_status = solved_model_status
        self.model = solved_model
        model_end = time.time()
        model_total = round(model_end - model_start, 4)
        self.model_runtime = model_total
        if self.model_status:
            self.all_bits = find_all_bits(self.N)
            self.poss_bits = find_poss_bits(self.model, self.all_bits, self.possible)
            self.world_bits = find_world_bits(self.poss_bits)
            self.eval_world = self.model[self.w]
            self.atomic_props_dict = atomic_propositions_dict(
                self.all_bits,
                self.sentence_letters,
                self.model,
                self.verify,
                self.falsify,
            )
            self.extensional_propositions = [Extensional(ext_subsent, self, self.eval_world)
                                            for ext_subsent in self.extensional_subsentences]
            self.counterfactual_propositions = [Counterfactual(cf_subsent, self, self.eval_world)
                                            for cf_subsent in self.counterfactual_subsentences]
            self.modal_propositions = [Modal(modal_subsent, self, self.eval_world)
                                            for modal_subsent in self.modal_subsentences]
            self.all_propositions = (self.extensional_propositions +
                                     self.counterfactual_propositions + self.modal_propositions)
            self.input_propositions = self.find_input_propositions()
            # just missing the which-sentences-true-in-which-worlds
        # else: # NOTE: maybe these should be defined as something for the sake of init above

    def find_alt_bits(self, proposition_verifier_bits, comparison_world=None):
        """
        Finds the alternative bits given verifier bits, possible states, worlds, and
        the evaluation world. Used in Proposition class alternative worlds and Proposition
        class attribute update_comparison_world().
        """
        if comparison_world is None:
            comparison_world = self.eval_world
        alt_bits = set()
        for ver in proposition_verifier_bits:
            comp_parts = find_compatible_parts(ver, self.poss_bits, comparison_world)
            max_comp_ver_parts = find_max_comp_ver_parts(ver, comp_parts)
            # TODO: linter error: "Uninitalized" is not iterable   "__iter__" method does not return an object
            for world in self.world_bits:
                if not bit_part(ver, world):
                    continue
                for max_ver in max_comp_ver_parts:
                    if bit_part(max_ver, world) and world.sexpr():
                        alt_bits.add(world)
                        break  # to return to the second for loop over world_bits
        return alt_bits

    def find_proposition_object(self, prefix_expression, ext_only=False):
        """given a prefix sentence, finds the Proposition object in the model that corresponds
        to it. Can optionally search through only the extensional sentences
        returns a Proposition object"""
        search_list = self.extensional_propositions
        if ext_only is False:
            search_list = self.all_propositions
        # TODO: linter error: "Uninitalized" is not iterable   "__iter__" method does not return an object
        for prop in search_list:
            if prop["prefix expression"] == prefix_expression:
                return prop
        raise ValueError(
            f"there is no proposition with prefix expression {prefix_expression}"
        )

    def print_states(self, output=sys.__stdout__):
        """print all fusions of atomic states in the model
        first print function in print.py"""
        N = self.N
        print("\nPossible states:", file=output)  # Print states
        # TODO: linter error: "Uninitalized" is not iterable   "__iter__" method does not return an object
        for bit in self.all_bits:
            # test_state = BitVecVal(val, size) # was instead of bit
            state = bitvec_to_substates(bit, N)
            bin_rep = (
                bit.sexpr()
                if N % 4 != 0
                else int_to_binary(int(bit.sexpr()[2:], 16), N)
            )
            if bit in self.world_bits:
                print(f"  {bin_rep} = {state} (world)", file=output)
            # invalid conditional operand band-aid fixed with bool
            # TODO: linter error: Cannot access member "evaluate" for type "AstVector"    Member "evalutate" is unknown
            elif bool(self.model.evaluate(self.possible(bit))):
                # NOTE: the following comments are to debug
                # result = self.model.evaluate(possible(bit))
                # print(type(result))  # Debug to confirm it's a Boolean
                # result_bool = bool(self.model.evaluate(possible(bit)))
                # print(type(result_bool))  # Debug to confirm it's a Boolean
                print(f"  {bin_rep} = {state}", file=output)
            else:
                # print(f"  {bin_rep} = {state} (impossible)")
                continue

    def evaluate_cf_expr(self, prefix_cf, eval_world):
        """evaluates whether a counterfatual in prefix form is true at a world (BitVecVal).
        used to initialize Counterfactuals
        returns a bool representing whether the counterfactual is true at the world or not
        """
        op, antecedent_expr, consequent_expr = prefix_cf[0], prefix_cf[1], prefix_cf[2]
        assert "boxright" in op, f"{prefix_cf} is not a counterfactual!"
        ant_prop = self.find_proposition_object(antecedent_expr, ext_only=True)
        ant_prop.update_comparison_world(eval_world)
        for u in ant_prop["alternative worlds"]:
            # print(type(consequent_expr))
            # print(type(find_true_and_false_in_alt(u, self)))
            # QUESTION: why is string required? Is Z3 removing the lists?
            if is_counterfactual(consequent_expr):
                if self.evaluate_cf_expr(consequent_expr, u) is False:
                    return False
            elif str(consequent_expr) not in str(find_true_and_false_in_alt(u, self)[0]):
                return False
        return True
<<<<<<< HEAD
    

    # def evaluate_modal_expr(self, prefix_modal, eval_world):
    #     '''evaluates whether a counterfatual in prefix form is true at a world (BitVecVal).
    #     used to initialize Counterfactuals
    #     returns a bool representing whether the counterfactual is true at the world or not'''
    #     op, argument = prefix_modal[0], prefix_modal[1]
    #     if 'iamond' in op:
    #         for world in self.world_bits:
    #             if 
    #     
    #     
    #     for world in self.world_bits:
    #         if is_modal(argument):
    #             if self.evaluate_modal_expr(argument, u) is 
    #         if 'iamond' in op: # poss case
    #             if self.model.evaluate()
    #         
    #
    #
    #     ant_prop = self.find_proposition_object(argument, ext_only=True)
    #     ant_prop.update_comparison_world(eval_world)
    #     for u in ant_prop["alternative worlds"]:
    #         if str(argument) not in str(find_true_and_false_in_alt(u, self)[0]):
    #             return False
    #     return True
=======

    def evaluate_modal_expr(self, prefix_modal):
        '''evaluates whether a counterfatual in prefix form is true at a world (BitVecVal).
        used to initialize Counterfactuals
        returns a bool representing whether the counterfactual is true at the world or not'''
        op, argument = prefix_modal[0], prefix_modal[1]
        if is_modal(argument):
            if self.evaluate_modal_expr(prefix_modal) is True: # ie, verifiers is all worlds
                return True # both Box and Diamond will return true, since verifiers is not empty
            return False
        if 'Diamond' in op:
            for world in self.world_bits:
                if world in self.find_complex_proposition(argument)[0]:
                    return True
            return False
        if 'Box' in op:
            for world in self.world_bits:
                if world not in self.find_complex_proposition(argument)[0]:
                    return False
            return True
>>>>>>> 72abee4a

    def find_complex_proposition(self, complex_sentence):
        """sentence is a sentence in prefix notation
        For a given complex proposition, returns the verifiers and falsifiers of that proposition
        given a solved model
        for a counterfactual, it'll just give the worlds it's true at and worlds it's not true at
        """
        # if 'boxright' in complex_sentence:
        #     raise ValueError("There is no proposition for non-extensional sentences.")
        if not self.atomic_props_dict:
            raise ValueError(
                "There is nothing in atomic_props_dict yet. Have you actually run the model?"
            )
        if len(complex_sentence) == 1:
            sent = complex_sentence[0]
            # TODO: linter error: "__getitem__" method not defined on type "Uninitalized"
            return self.atomic_props_dict[sent]
        op = complex_sentence[0]
        Y = complex_sentence[1]
        if "neg" in op:
            Y_V = self.find_complex_proposition(Y)[0]
            Y_F = self.find_complex_proposition(Y)[1]
            return (Y_F, Y_V)
        if 'Diamond' in op:
            if self.evaluate_modal_expr(complex_sentence):
                return (self.world_bits, [])
            return (set(), set(self.world_bits))
        if len(complex_sentence) == 2 and 'Box' in op:
            if self.evaluate_modal_expr(complex_sentence):
                return (self.world_bits, [])
            return (set(), set(self.world_bits))
        Z = complex_sentence[2]
        Y_V = self.find_complex_proposition(Y)[0]
        Y_F = self.find_complex_proposition(Y)[1]
        Z_V = self.find_complex_proposition(Z)[0]
        Z_F = self.find_complex_proposition(Z)[1]
        if "wedge" in op:
            return (product(Y_V, Z_V), coproduct(Y_F, Z_F))
        if "vee" in op:
            return (coproduct(Y_V, Z_V), product(Y_F, Z_F))
        if "leftrightarrow" in op:
            return (
                product(coproduct(Y_F, Z_V), coproduct(Y_V, Z_F)),
                coproduct(product(Y_V, Z_F), product(Y_F, Z_V)),
            )
        if "rightarrow" in op:
            return (coproduct(Y_F, Z_V), product(Y_V, Z_F))
        # NOTE: could assign the sentence to the worlds which make the
        # counterfactual true in this final case. should probably call another
        # function here which finds that set of worlds if we go this route.
        if "boxright" in op:
            worlds_true_at = set()
            for world in self.world_bits:
                if self.evaluate_cf_expr(complex_sentence, world):
                    worlds_true_at.add(world)
            worlds_false_at = {
                world for world in self.world_bits if world not in worlds_true_at
            }
            return (worlds_true_at, worlds_false_at)
        raise ValueError(f"don't know how to handle {op} operator")

    def find_input_propositions(self):
        """finds all the Proposition objects in a ModelStructure
        that correspond to the input sentences.
        returns them as a list"""
        input_propositions = []
        for prefix_sent in self.input_prefix_sentences:
            input_propositions.append(self.find_proposition_object(prefix_sent))
        return input_propositions

    def print_evaluation(self, output=sys.__stdout__):
        """print the evaluation world and all sentences true/false in that world
        sentence letters is a list
        second print function in print.py"""
        N = self.N
        print(
            f"\nThe evaluation world is {bitvec_to_substates(self.eval_world, N)}:",
            file=output,
        )
        true_in_eval = set()
        for sent in self.sentence_letters:
            # TODO: linter error: "Uninitalized" is not iterable   "__iter__" method does not return an object
            for bit in self.all_bits:
                # TODO: linter error: "__getitem__" method not defined on type "Uninitalized"
                ver_bool = self.verify(bit, self.model[sent])
                part_bool = bit_part(bit, self.eval_world)
                # TODO: linter error: invalid conditional operand band-aid fixed with bool
                if bool(self.model.evaluate(ver_bool) and part_bool):
                    true_in_eval.add(sent)
                    break  # exits the first for loop
        false_in_eval = {R for R in self.sentence_letters if not R in true_in_eval}
        if true_in_eval:
            true_eval_list = sorted([str(sent) for sent in true_in_eval])
            true_eval_string = ", ".join(true_eval_list)
            print(
                f"  {true_eval_string}  (true in {bitvec_to_substates(self.eval_world, N)})",
                file=output,
            )
        if false_in_eval:
            false_eval_list = sorted([str(sent) for sent in false_in_eval])
            false_eval_string = ", ".join(false_eval_list)
            print(
                f"  {false_eval_string}  (not true in {bitvec_to_substates(self.eval_world, N)})",
                file=output,
            )
        print(file=output)

    def print_constraints(self, consts, output=sys.__stdout__):
        """prints constraints in an numbered list"""
        for index, con in enumerate(consts, start=1):
            print(f"{index}. {con}\n", file=output)
            # print(f"Constraints time: {time}\n")

    # def print_ext_prop(self, prop, current_world, N):

    def rec_print(self, prop, current_world, output, indent=0):
        """recursive print function (previously print_sort)
        returns None"""
        N = self.N
        indent_num = indent
        substate_current_world = bitvec_to_substates(current_world, N)
        substate_prop_comp_world = bitvec_to_substates(prop["comparison world"], N)
        prop_truth_val = prop.truth_value_at(current_world)
        if substate_prop_comp_world != substate_current_world:
            prop.update_comparison_world(current_world)
        if str(prop) in [str(atom) for atom in self.sentence_letters]:
            world_printable = bitvec_to_substates(current_world, N)
            print(f"{'  ' * indent_num}{prop} is {prop_truth_val} in world {world_printable}", file=output)
            return
        print(
            f"{'  ' * indent_num}{prop} is {prop.truth_value_at(current_world)} in "
            f"{bitvec_to_substates(current_world, N)}:",
            file=output
        )
        prefix_expr = prop["prefix expression"]
        op = prefix_expr[0]
        first_subprop = self.find_proposition_object(prefix_expr[1])
        if "neg" in op:
            indent_num += 1
            self.rec_print(first_subprop, current_world, output, indent_num)
            return
        if 'Diamond' in op or 'Box' in op:
            if prop_truth_val is False:
                for u in prop['non arg worlds']:
                    self.rec_print(first_subprop, u)
                return
            for u in prop['arg worlds']:
                self.rec_print(first_subprop, u)
            return
        left_subprop = first_subprop
        right_subprop = self.find_proposition_object(prefix_expr[2])
        if "boxright" in op:
            indent_num += 1
            assert (
                left_subprop in self.extensional_propositions
            ), "{prop} not a valid cf because antecedent {left_subprop} is not extensional"
            # rec_print extensional antecedent
            self.rec_print(left_subprop, current_world, output, indent_num)
            print(
                f'{"  " * indent_num}'
                f'{left_subprop}-alternatives to {bitvec_to_substates(current_world, N)} = '
                f'{({bitvec_to_substates(u,N) for u in left_subprop["alternative worlds"]})}',
                file=output
            )
            indent_num += 1
            for u in left_subprop["alternative worlds"]:
                # print(f"{'  ' * indent_num}eval world is now {bitvec_to_substates(u, N)}", file=output)
                self.rec_print(right_subprop, u, output, indent_num)
            # print something to signify the end of this thing?
        # not negation nor boxright cases
        # assumes only one problematic operator. May need to be changed with modal stuff.
        else:
            indent_num += 1
            self.rec_print(left_subprop, current_world, output, indent_num)
            self.rec_print(right_subprop, current_world, output, indent_num)

    def print_inputs_recursively(self, output):
        """does rec_print for every proposition in the input propositions
        returns None"""
        initial_eval_world = self.eval_world
        # TODO: linter error: "Uninitalized" is not iterable   "__iter__" method does not return an object
        for input_prop in self.input_propositions:
            self.rec_print(input_prop, initial_eval_world, output)
            print(file=output)

    def print_props(self, output=sys.__stdout__):
        """prints possible verifiers and falsifiers for every extensional proposition
        and also the prop-alt worlds to the main world of evaluation"""
        test_print = [ext["prefix expression"] for ext in self.extensional_propositions]
        print(test_print)
        for ext_proposition in self.extensional_propositions:
            # print([bitvec_to_substates(bv, self.N) for bv in ext_proposition["verifiers"]])
            ext_proposition.print_possible_verifiers_and_falsifiers(output)
            ext_proposition.print_alt_worlds(output)

    # TODO: how can print_to and save_to be cleaned up and made less redundant?
    def print_to(self, print_cons_bool, print_unsat_core_bool, output=sys.__stdout__):
        """append all elements of the model to the file provided"""
        N = self.N
        if self.model_status:
            print(f"\nThere is a {N}-model of:\n", file=output)
            for sent in self.input_infix_sentences:
                print(sent, file=output)
            self.print_states(output)
            self.print_evaluation(output)
            self.print_props(output)
            self.print_inputs_recursively(output)
            if print_cons_bool:
                print("Satisfiable constraints:\n", file=output)
                self.print_constraints(self.constraints, output)
        else:
            print(f"\nThere are no {N}-models of:\n", file=output)
            for sent in self.input_infix_sentences:
                print(sent, file=output)
            print(file=output)
            if print_unsat_core_bool:
                print("Unsatisfiable core constraints:\n", file=output)
                self.print_constraints(self.model, output)
        print(f"Run time: {self.model_runtime} seconds\n", file=output)

    def save_to(self, doc_name, cons_include, output):
        """append all elements of the model to the file provided"""
        if self.model_status:
            print(f"# TITLE: {doc_name}\n", file=output)
            print('"""', file=output)
            print(f"There is a {self.N}-model of:\n", file=output)
            for sent in self.input_infix_sentences:
                print(sent, file=output)
            self.print_states(output)
            self.print_evaluation(output)
            self.print_props(output)
            self.print_inputs_recursively(output)
            print(f"Run time: {self.model_runtime} seconds", file=output)
            print('"""', file=output)
            inputs_data = {
                "N": self.N,
                "premises": self.premises,
                "conclusions": self.conclusions,
            }
            inputs_content = inputs_template.substitute(inputs_data)
            print(inputs_content, file=output)
            if cons_include:
                print("\n# satisfiable constraints", file=output)
                # TODO: print constraint objects, not constraint strings
                print(f"all_constraints = {self.constraints}", file=output)
        else:
            print(f"# TITLE: {doc_name}\n", file=output)
            print('"""', file=output)
            print(f"\nThere are no {self.N}-models of:\n", file=output)
            for sent in self.input_infix_sentences:
                print(sent, file=output)
            print("\n# unsatisfiable core constraints", file=output)
            self.print_constraints(self.model, output)
            print('"""', file=output)
            print(
                inputs_block, file=output
            )  # TODO: looks like inputs_block is undefined
            if cons_include:
                print(f"all_constraints = {self.constraints}", file=output)


class Proposition:
    """class for propositions to store their verifiers, falsifiers, alt worlds, etc
    has two subclasses Extensional and Counterfactual—Counterfactual is a Proposition
    subclass to make stuff easier"""

    def __init__(self, prefix_expr, model_structure, world):
        """prefix_expr is a prefix expression. model is a ModelStructure"""
        self.prop_dict = {}
        self.prop_dict["comparison world"] = world
        self.prop_dict["prefix expression"] = prefix_expr
        self.parent_model_structure = model_structure
        (
            verifiers_in_model,
            falsifiers_in_model,
        ) = model_structure.find_complex_proposition(prefix_expr)
        # for CFs, verifiers are worlds true at and falsifiers are worlds not true at
        self.prop_dict["verifiers"] = verifiers_in_model
        self.prop_dict["falsifiers"] = falsifiers_in_model

    def update_comparison_world(self, new_world):
        """updates the comparison world (which is a BitVecVal) to a new one; updates
        the alt worlds based on that
        returns None"""
        if new_world == self["comparison world"]:
            return
        model_structure = self.parent_model_structure
        if isinstance(self, Extensional):
            self["alternative worlds"] = model_structure.find_alt_bits(
                self["verifiers"], new_world
            )
        self["comparison world"] = new_world
        # I think this may be a nice function to have to get around issue of eval worlds

    def __setitem__(self, key, value):
        self.prop_dict[key] = value

    def __getitem__(self, key):
        return self.prop_dict[key]

    def __str__(self):
        return Infix(self["prefix expression"])


class Extensional(Proposition):
    """Subclass of Proposition for extensional sentences"""

    def __init__(self, prefix_expr, model_structure, world):
        super().__init__(prefix_expr, model_structure, world)
        self.prop_dict["alternative worlds"] = model_structure.find_alt_bits(
            self["verifiers"], world
        )

    def truth_value_at(self, eval_world):
        """finds whether a CF is true at a certain world
        returns a Boolean representing yes or no"""
        for verifier in self["verifiers"]:
            if bit_part(verifier, eval_world):
                return True
        return False

    def print_possible_verifiers_and_falsifiers(self, output=sys.__stdout__):
        """prints the possible verifiers and falsifier states for a sentence.
        inputs: the verifier states and falsifier states.
        Outputs: None, but prints the verifiers and falsifiers
        Used in print_prop()"""
        N = self.parent_model_structure.N
        possible = self.parent_model_structure.possible
        model = self.parent_model_structure.model
        ver_states = {
            bitvec_to_substates(bit, N)
            for bit in self["verifiers"]
            if model.evaluate(possible(bit))
        }
        fal_states = {
            bitvec_to_substates(bit, N)
            for bit in self["falsifiers"]
            if model.evaluate(possible(bit))
        }
        if ver_states and fal_states:
            print(
                f"  |{self}| = < {make_set_pretty_for_print(ver_states)}, {make_set_pretty_for_print(fal_states)} >",
                file=output,
            )
        elif ver_states and not fal_states:
            print(
                f"  |{self}| = < {make_set_pretty_for_print(ver_states)}, ∅ >",
                file=output,
            )
        elif not ver_states and fal_states:
            print(
                f"  |{self}| = < ∅, {make_set_pretty_for_print(fal_states)} >",
                file=output,
            )
        else:
            print(f"  |{self}| = < ∅, ∅ >", file=output)

    def print_alt_worlds(self, output=sys.__stdout__):
        """prints everything that has to do with alt worlds
        Used in print_prop()
        Takes in a proposition. Note that this proposition has itself a comparison world.
        This is not inputted into the method, but accessed. So, need to make sure, before the method
        is called, that the proposition has the proper comparison world before calling the function
        """
        N = self.parent_model_structure.N
        comp_world = self["comparison world"]
        # model = self.parent_model_structure.model  # ModelRef object (unused)
        alt_worlds = {bitvec_to_substates(alt, N) for alt in self["alternative worlds"]}
        if alt_worlds:
            print(
                f"  {self}-alternatives to {bitvec_to_substates(comp_world, N)} = {make_set_pretty_for_print(alt_worlds)}",
                file=output,
            )
            for alt_bit in self["alternative worlds"]:
                true_in_alt, false_in_alt = find_true_and_false_in_alt(
                    alt_bit, self.parent_model_structure
                )
                print_alt_relation(true_in_alt, alt_bit, "true", N, output)
                print_alt_relation(false_in_alt, alt_bit, "not true", N, output)
            print(file=output)  # for an extra blank line
        else:
            print(
                f"  There are no {self}-alternatives to {bitvec_to_substates(comp_world, N)}",
                file=output,
            )
            print(file=output)  # for an extra blank line


class Counterfactual(Proposition):
    """subclass of Proposition for counterfactuals"""

    # def __init__(self, prefix_expr, model_structure, world):
    def truth_value_at(self, eval_world):
        """finds whether a CF is true at a certain world
        returns a Boolean representing yes or no"""
        if eval_world in self["verifiers"]:
            return True
        return False

class Modal(Proposition):
    '''subclass of Proposition for modals'''
    def __init__(self, prefix_expr, model_structure, world):
        super().__init__(prefix_expr, model_structure, world)
        arg = prefix_expr[1]
        arg_worlds, non_arg_worlds = self.parent_model_structure.find_complex_proposition(arg)
        self['arg worlds'] = arg_worlds
        self['non arg worlds'] = non_arg_worlds


    def truth_value_at(self, eval_world):
        if eval_world in self["verifiers"]:
            return True
        return False


def make_model_for(N):
    """
    input: N
    returns a function that will solve the premises and conclusions"""

    def make_relations_and_solve(premises, conclusions):
        possible = Function("possible", BitVecSort(N), BoolSort())
        verify = Function("verify", BitVecSort(N), AtomSort, BoolSort())
        falsify = Function("falsify", BitVecSort(N), AtomSort, BoolSort())
        assign = Function("assign", BitVecSort(N), AtomSort, BitVecSort(N))
        w = BitVec("w", N)
        mod = ModelStructure(
            premises, conclusions, verify, falsify, possible, assign, N, w
        )
        mod.solve()
        return mod

    return make_relations_and_solve<|MERGE_RESOLUTION|>--- conflicted
+++ resolved
@@ -274,34 +274,6 @@
             elif str(consequent_expr) not in str(find_true_and_false_in_alt(u, self)[0]):
                 return False
         return True
-<<<<<<< HEAD
-    
-
-    # def evaluate_modal_expr(self, prefix_modal, eval_world):
-    #     '''evaluates whether a counterfatual in prefix form is true at a world (BitVecVal).
-    #     used to initialize Counterfactuals
-    #     returns a bool representing whether the counterfactual is true at the world or not'''
-    #     op, argument = prefix_modal[0], prefix_modal[1]
-    #     if 'iamond' in op:
-    #         for world in self.world_bits:
-    #             if 
-    #     
-    #     
-    #     for world in self.world_bits:
-    #         if is_modal(argument):
-    #             if self.evaluate_modal_expr(argument, u) is 
-    #         if 'iamond' in op: # poss case
-    #             if self.model.evaluate()
-    #         
-    #
-    #
-    #     ant_prop = self.find_proposition_object(argument, ext_only=True)
-    #     ant_prop.update_comparison_world(eval_world)
-    #     for u in ant_prop["alternative worlds"]:
-    #         if str(argument) not in str(find_true_and_false_in_alt(u, self)[0]):
-    #             return False
-    #     return True
-=======
 
     def evaluate_modal_expr(self, prefix_modal):
         '''evaluates whether a counterfatual in prefix form is true at a world (BitVecVal).
@@ -322,7 +294,6 @@
                 if world not in self.find_complex_proposition(argument)[0]:
                     return False
             return True
->>>>>>> 72abee4a
 
     def find_complex_proposition(self, complex_sentence):
         """sentence is a sentence in prefix notation
