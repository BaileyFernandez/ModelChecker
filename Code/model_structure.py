--- conflicted
+++ resolved
@@ -1,9 +1,10 @@
 import time
-<<<<<<< HEAD
 from print import (
-    find_alt_bits,
+    # find_alt_bits,
+    find_compatible_parts,
     find_relations,
     print_alt_worlds,
+    print_vers_and_fals,
 )
 from definitions import (
     verify,
@@ -13,9 +14,8 @@
     int_to_binary,
     w,
 )
-# from user_input import N
 from semantics import (
-    combine,
+    infix_combine,
     find_all_constraints,
     solve_constraints,
 )
@@ -23,18 +23,11 @@
     atomic_propositions_dict,
     coproduct,
     find_all_bits,
-    # find_complex_proposition,
+    find_max_comp_ver_parts,
     find_poss_bits,
     find_world_bits,
-    print_vers_and_fals,
     product,
 )
-=======
-from definitions import *
-from semantics import *
-from model_builder_definitions import *
-from convert_syntax import Infix
->>>>>>> 181cfdd3
 
 # TODO: the three types of objects that it would be good to store as classes
 # include: (1) premises, conclusions, input_sentences, prefix_sentences,
@@ -106,20 +99,20 @@
             # just missing the which-sentences-true-in-which-worlds
         # else: # NOTE: maybe these should be defined as something for the sake of init above
             
-    def find_alt_bits(self, proposition_verifier_bits):
+    def find_alt_bits(self, proposition_verifier_bits, compare_world):
         """
         Finds the alternative bits given verifier bits, possible states, worlds, and
         the evaluation world. Used in find_relations().
         """
         alt_bits = set()
         for ver in proposition_verifier_bits:
-            comp_parts = find_compatible_parts(ver, self.poss_bits, self.eval_world)
+            comp_parts = find_compatible_parts(ver, self.poss_bits, compare_world)
             max_comp_ver_parts = find_max_comp_ver_parts(ver, comp_parts)
-            for world in self.world_bits:
+            for world in compare_world:
                 if not bit_part(ver, world):
                     continue
                 for max_ver in max_comp_ver_parts:
-                    if bit_part(max_ver, world) and world.sexpr() != self.eval_world.sexpr():
+                    if bit_part(max_ver, world) and world.sexpr() != compare_world.sexpr():
                         alt_bits.add(world)
                         break  # to return to the second for loop over world_bits
         return alt_bits
@@ -150,15 +143,22 @@
         """sentence is a sentence in prefix notation
         For a given complex proposition, returns the verifiers and falsifiers of that proposition
         given a solved model"""
+        if 'boxright' in complex_sentence:
+            raise ValueError("There is no proposition for non-extensional sentences.")
         if not self.atomic_props_dict:
             raise ValueError("There is nothing in atomic_props_dict yet. Have you actually run the model?")
         if len(complex_sentence) == 1:
             sent = complex_sentence[0]
             return self.atomic_props_dict[sent]
         op = complex_sentence[0]
+        Y = complex_sentence[1]
         if "neg" in op:
-            return (self.atomic_props_dict[complex_sentence][1], self.atomic_props_dict[complex_sentence][0])
-        Y = complex_sentence[1]
+            # TODO: linter says object of type "None" is not subscriptable
+            # NOTE: was getting an error since Y need not be a sentence letter.
+            # fixed by making this match the other cases below.
+            Y_V = self.find_complex_proposition(Y)[0]
+            Y_F = self.find_complex_proposition(Y)[1]
+            return (Y_F,Y_V)
         Z = complex_sentence[2]
         Y_V = self.find_complex_proposition(Y)[0]
         Y_F = self.find_complex_proposition(Y)[1]
@@ -173,8 +173,11 @@
                     coproduct(product(Y_V, Z_F), product(Y_F, Z_V)))
         if "rightarrow" in op:
             return (coproduct(Y_F, Z_V), product(Y_V, Z_F))
-        if "boxright" in op:
-            raise ValueError("don't knowhow to handle boxright case yet")
+        # NOTE: could assign the sentence to the worlds which make the
+        # counterfactual true in this final case. should probably call another
+        # function here which finds that set of worlds if we go this route.
+        # if "boxright" in op:
+        #     raise ValueError("don't knowhow to handle boxright case yet")
 
     def print_evaluation(self):
         """print the evaluation world and all sentences true/false in that world
@@ -200,7 +203,6 @@
             false_eval_string = ", ".join(false_eval_list)
             print(f"  {false_eval_string}  (not true in {bitvec_to_substates(self.eval_world)})")
 
-<<<<<<< HEAD
     def print_constraints(self,consts):
         """prints constraints in an numbered list"""
         for index, con in enumerate(consts, start=1):
@@ -209,18 +211,21 @@
 
     # this is exactly the old thing. Needs to be changed once figure out how to store Proposition info somewhere
     # and in a useable way
-    def print_props(self,N):
+    def print_props(self,N,world):
         """print each propositions and the alternative worlds in which it is true"""
         all_bits = find_all_bits(N)
         print("\nPropositions:")
         # TODO: couldn't get these lines to replace the below
-        # for S in self.input_sentences:
-            # ver_bits, fal_bits = self.find_complex_proposition(S)
-            # alt_bits = find_alt_bits(ver_bits, fal_bits, self.world_bit, self.eval_world)
-        for S in self.sentence_letters:
-            ver_bits, fal_bits, alt_bits = find_relations(all_bits, S, self.model)
+        for S in self.input_sentences:
+            ver_bits = self.find_complex_proposition(S)[0]
+            fal_bits = self.find_complex_proposition(S)[1]
+            alt_bits = self.find_alt_bits(ver_bits, world)
             print_vers_and_fals(self.model, S, ver_bits, fal_bits)
             print_alt_worlds(all_bits, S, self.sentence_letters, self.model, alt_bits)
+        # for S in self.sentence_letters:
+        #     ver_bits, fal_bits, alt_bits = find_relations(all_bits, S, self.model)
+        #     print_vers_and_fals(self.model, S, ver_bits, fal_bits)
+        #     print_alt_worlds(all_bits, S, self.sentence_letters, self.model, alt_bits)
 
     def print_all(self, N, print_cons_bool, print_unsat_core_bool):
         """prints all elements of the model"""
@@ -230,7 +235,7 @@
                 print(sent)
             self.print_states(N)
             self.print_evaluation()
-            self.print_props(N)
+            self.print_props(N,self.eval_world)
             if print_cons_bool:
                 print("Satisfiable core constraints:\n")
                 self.print_constraints(self.constraints)
@@ -245,13 +250,12 @@
                 self.print_constraints(self.model)
                 print()
 
-=======
-    def print_props(self):
-        # print(self.extensional_subsentences)
-        for ext_proposition in self.extensional_propositions:
-            ext_proposition.print_possible_verifiers_and_falsifiers()
-            ext_proposition.print_alt_worlds()
->>>>>>> 181cfdd3
+    # NOTE: from _M_ commit
+    # def print_props(self):
+    #     # print(self.extensional_subsentences)
+    #     for ext_proposition in self.extensional_propositions:
+    #         ext_proposition.print_possible_verifiers_and_falsifiers()
+    #         ext_proposition.print_alt_worlds()
 
 
 # the Proposition class is unused because I haven't gotten to a couple of things that would enable it to be integrated, namely:
@@ -314,9 +318,5 @@
 
     # TODO: what should this look like?
     def __str__(self):
-<<<<<<< HEAD
-        return self['infix_expr']
-=======
         return Infix(self['prefix expression']) # it actually works out very nicely if this is it
-        # that way instead of doing |{self['infix expression']}| we can do |self|
->>>>>>> 181cfdd3
+        # that way instead of doing |{self['infix expression']}| we can do |self|