--- conflicted
+++ resolved
@@ -235,7 +235,6 @@
             print(f"{index}. {con}\n")
             # print(f"Constraints time: {time}\n")
 
-<<<<<<< HEAD
     def print_sort(comp_sent,world):
         if comp_sent in self.extensional_subsentences:
             print(f"")
@@ -272,9 +271,6 @@
     #     - `print_sort(A,w)`
 
     def print_props(self,N,world):
-=======
-    def print_props(self,world):
->>>>>>> cf0181d8
         # B: do we need N to be specified here?
         # NOTE: I added a world-argument above which I think will be needed
         # when printing alt_worlds for nested counterfactuals. right now it
