'''
file contains all definitions needed for finding Z3 models.
'''
from z3 import (
    Not,
    Exists,
    ForAll,
    Implies,
    BoolSort,
    BitVecSort,
    DeclareSort,
    BitVec,
    Consts,
    Function,
    And,
    simplify,
    BitVecNumRef,
)


### INFO ###

# this file will have all declarations and definitions needed to build models


### DECLARATIONS ###

# number of atomic states
<<<<<<< HEAD
N = 3 # works
# N = 4 # works
=======
# N = 3 # works
N = 4 # works
>>>>>>> 45f58e9e
# N = 5 # works
# N = 6 # works
# N = 7 # works
# N = 8 # works

# sentence letters: sort definition, constants, and variables
# B: do we need a constant for each sentence letter in sentence_letters?
AtomSort = DeclareSort("AtomSort")
A, B, C, X = Consts("A B C X", AtomSort)

# declare bitvector variables used for states
a = BitVec("a", N)
b = BitVec("b", N)
c = BitVec("c", N)
d = BitVec("d", N)
e = BitVec("e", N)
f = BitVec("f", N)
g = BitVec("g", N)
h = BitVec("h", N)
i = BitVec("i", N)

p = BitVec("p", N)
q = BitVec("q", N)
r = BitVec("r", N)
s = BitVec("s", N)
t = BitVec("t", N)

x = BitVec("x", N)
y = BitVec("y", N)
z = BitVec("z", N)

# declare bitvector variables used for world states
u = BitVec("u", N)
v = BitVec("v", N)
w = BitVec("w", N) # this must ALWAYS be the eval world—see find_alt_bits() in print.py

# primitive properties and relations
possible = Function("possible", BitVecSort(N), BoolSort())
# world = Function("world", BitVecSort(N), BoolSort())
# alternative = Function("alt_world", BitVecSort(N), BitVecSort(N), BitVecSort(N), BoolSort())
verify = Function("verify", BitVecSort(N), AtomSort, BoolSort())
falsify = Function("falsify", BitVecSort(N), AtomSort, BoolSort())
# parthood = Function("parthood", BitVecSort(N), BitVecSort(N), BoolSort())


### DEFINITIONS ###

def is_bitvector(bit_s):
    '''bit_s is a bitvector'''
    if isinstance(bit_s, BitVecNumRef):
        return True
    return False


def non_null_verify(bit_s, atom):
    '''bit_s verifies atom and is not the null state'''
    return And(Not(bit_s == 0), verify(bit_s, atom))


def non_null_falsify(bit_s,atom):
    '''bit_s verifies atom and is not the null state'''
    return And(Not(bit_s == 0), falsify(bit_s,atom))


def is_atomic(bit_s):
    '''bit_s has exactly one index with value 1'''
    return And(bit_s != 0, 0 == (bit_s & (bit_s - 1)))


def fusion(bit_s, bit_t):
    '''the result of taking the maximum for each index in bit_s and bit_t'''
    return bit_s | bit_t


def bit_fusion(bit_s, bit_t):
    """the result of taking the maximum for each index in _s and _t"""
    return simplify(bit_s | bit_t)
    # NOTE: this does seem to make a difference and so has been left on


def is_part_of(bit_s, bit_t):
    '''the fusion of bit_s and bit_t is identical to bit_t'''
    return fusion(bit_s, bit_t) == bit_t


def is_proper_part_of(bit_s, bit_t):
    '''the fusion of bit_s and bit_t is identical to bit_t'''
    return And(is_part_of(bit_s, bit_t), Not(bit_t == bit_s))


def bit_part(bit_s, bit_t):
    """the fusion of _s and _t is identical to bit_t"""
    return bit_fusion(bit_s, bit_t) == bit_t
    # NOTE: this does not seem to make a difference and so has been turned off
    # in the interest of discovering if it is required or not
    # return simplify(bit_fusion(bit_s, bit_t) == bit_t)


def bit_proper_part(bit_s, bit_t):
    """bit_s is a part of bit_t and bit_t is not a part of bit_s"""
    return bit_part(bit_s, bit_t) and not bit_s == bit_t
    # NOTE: this does not seem to make a difference and so has been turned off
    # in the interest of discovering if it is required or not
    # return bool(bit_part(bit_s, bit_t)) and not bit_s == bit_t


def compatible(bit_x, bit_y):
    '''the fusion of bit_x and bit_y is possible'''
    return possible(fusion(bit_x, bit_y))


def maximal(bit_w):
    """bit_w includes all compatible states as parts."""
    return ForAll(
        x,
        Implies(
            compatible(x, bit_w),
            is_part_of(x, bit_w),
        ),
    )


def is_world(bit_w):
    '''bit_w is both possible and maximal.'''
    return And(
        possible(bit_w),
        maximal(bit_w),
    )


def max_compatible_part(bit_x, bit_w, bit_y):
    '''bit_x is the biggest part of bit_w that is compatible with bit_y.'''
    return And(
        is_part_of(bit_x, bit_w),
        compatible(bit_x, bit_y),
        ForAll(
            z,
            Implies(
                And(is_part_of(z, bit_w), compatible(z, bit_y), is_part_of(bit_x, z)),
                bit_x == z,
                # is_part_of(z, x), # this should be equivalent
            ),
        ),
    )


def is_alternative(bit_u, bit_y, bit_w):
    """
    bit_u is a world that is the alternative that results from imposing state bit_y on world bit_w.
    """
    return And(
        is_world(bit_u),
        is_part_of(bit_y, bit_u),
        Exists(z, And(is_part_of(z, bit_u), max_compatible_part(z, bit_w, bit_y))),
    )


def proposition(atom):
    """
    atom is a proposition since its verifiers and falsifiers are closed under
    fusion respectively, and the verifiers and falsifiers for atom are
    incompatible (exhaustivity). NOTE: exclusivity crashes Z3 so left off.
    """
    return And(
        ForAll(
            [x, y],
            Implies(And(verify(x, atom), verify(y, atom)), verify(fusion(x, y), atom)),
        ), # verifiers for atom are closed under fusion
        ForAll(
            [x, y],
            Implies(And(falsify(x, atom), falsify(y, atom)), falsify(fusion(x, y), atom)),
        ), # falsifiers for atom are closed under fusion
        ForAll(
            [x, y],
            Implies(And(verify(x, atom), falsify(y, atom)), Not(compatible(x, y))),
        ), # verifiers and falsifiers for atom are incompatible
        # ForAll(
        #     x,
        #     Implies(
        #         possible(x),
        #         Exists(y, And(compatible(x, y), Or(verify(y, atom), falsify(y, atom)))),
        #     ),
        # ), # every possible state is compatible with either a verifier or falsifier for atom
        # NOTE: adding the constraint above makes Z3 crash
        # without this constraint the logic is not classical (there could be truth-value gaps)
    )

    # TODO: extended_verify and extended_falsify functions (see Strategies)

    # TODO: true def (see Strategies)


def total_fusion(list_of_states):
    """returns the fusion of a list of states."""
    fusion_of_first_two = fusion(list_of_states[0], list_of_states[1])
    if len(list_of_states) == 2:  # base case: fuse 2
        return fusion_of_first_two
    # recursive step: fuse first two and run the func on the next
    return total_fusion(
        [fusion_of_first_two] + list_of_states[2:]
    )  # + is list concatenation

def index_to_substate(index):
    '''
    >>> index_to_substate(0)
    'a'
    >>> index_to_substate(26)
    'aa'
    >>> index_to_substate(27)
    'bb'
    >>> index_to_substate(194)
    'mmmmmmmm'
    '''
    number = index + 1 # because python indices start at 0
    letter_dict = {1:'a', 2:'b', 3:'c', 4:'d', 5:'e', 6:'f', 7:'g', 8:'h', 9:'i', 10:'j',
                   11:'k', 12:'l', 13:'m', 14:'n', 15:'o', 16:'p', 17:'q', 18:'r', 19:'s', 20:'t',
                   21:'u', 22:'v', 23:'w', 24:'x', 25:'y', 26:'z'} # could be make less hard-code-y
                            # but this makes it clearer and more intuitive what we want to happen
    letter = letter_dict[number%26]
    return ((number//26) + 1) * letter

def int_to_binary(integer, N, backwards_binary_str = ''):
    '''converts a #x string to a #b string. follows the first algorithm that shows up on google
    when you google how to do this'''
    rem = integer%2
    new_backwards_str = backwards_binary_str + str(rem)
    if integer//2 == 0: # base case: we've reached the end
        remaining_0s_to_tack_on = N - len(new_backwards_str) # to fill in the zeroes
        return '#b' + remaining_0s_to_tack_on * '0' + new_backwards_str[::-1]
    new_int = integer//2
    return int_to_binary(new_int, N, new_backwards_str)

def bitvec_to_substates(bit_vec):
    '''converts bitvectors to fusions of atomic states.
    '''
    bit_vec_as_string = bit_vec.sexpr()
    if 'x' in bit_vec_as_string: # if we have a hexadecimal, ie N=4m
        integer = int(bit_vec_as_string[2:],16)
        bit_vec_as_string = int_to_binary(integer, N)
    bit_vec_backwards = bit_vec_as_string[::-1]
    state_repr = ""
    for i, char in enumerate(bit_vec_backwards):
        if char == "b":
            if not state_repr:
                return "□"  #  null state
            return state_repr[0 : len(state_repr) - 1]
        if char == "1":
            state_repr += index_to_substate(i)
            state_repr += "."


def Equivalent(cond_a,cond_b):
    #return And(Implies(bit_a,bit_b), Implies(bit_b,bit_a))
    return cond_a == cond_b

def summation(n, func, start = 0):
    if start == n:
        return func(start)
    return func(start) + summation(n,func,start+1)<|MERGE_RESOLUTION|>--- conflicted
+++ resolved
@@ -26,13 +26,8 @@
 ### DECLARATIONS ###
 
 # number of atomic states
-<<<<<<< HEAD
-N = 3 # works
-# N = 4 # works
-=======
 # N = 3 # works
 N = 4 # works
->>>>>>> 45f58e9e
 # N = 5 # works
 # N = 6 # works
 # N = 7 # works
