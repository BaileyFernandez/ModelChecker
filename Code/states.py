--- conflicted
+++ resolved
@@ -29,7 +29,6 @@
     # this turns it from bvor to #b. The or operator | seems to return an "or" object of sorts, so simplify turns it into a bitvector object.
 
 
-<<<<<<< HEAD
 def is_part_of(bit_s, bit_t):
     return fusion(bit_s, bit_t).sexpr() == bit_t.sexpr()
     # testing if fusion equals bit_t, as definition does
@@ -51,8 +50,6 @@
     # adding the sexpr()s above seemed to do the trick, not sure why.
 
 
-=======
->>>>>>> f4f372ae
 def total_fusion(list_of_states):
     """returns the fusion of a list of states"""
     fusion_of_first_two = fusion(list_of_states[0], list_of_states[1])
