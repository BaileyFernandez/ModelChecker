# B: when we develop the API, these will reference the users script
from exposed_things import (
    BotOperator,
    Semantics,
    AndOperator,
    NegOperator,
    OrOperator,
    Proposition,
    TopOperator,
    ConditionalOperator,
    BiconditionalOperator,

)

# NOTE: go in API
from hidden_things import(
    ModelConstraints,
    ModelStructure,
)

import syntactic

### SETUP LANGUAGE ###

operators = syntactic.OperatorCollection(
    AndOperator,
    NegOperator,
    OrOperator,
    TopOperator,
    BotOperator,
    ConditionalOperator,
    BiconditionalOperator,
)

### PREMISES AND CONCLUSION ###

# premises = ["\\neg (A \\vee B)", "(C \\wedge D)"]
# conclusions = ["(\\neg B \\wedge \\neg D)"]
# premises = ["A", "((A \\rightarrow (B \\wedge C)) \\wedge D)"]
# premises = ["A", "(A \\rightarrow B)"]
<<<<<<< HEAD
# premises = ["A", "(A \\leftrightarrow B)"]
# premises = ["A", "(A \\wedge B)"]
premises = ["A", "(A \\wedge B)"]
=======
premises = ["A", "(A \\leftrightarrow B)"]
# premises = ["A", "(A \\wedge B)"]
>>>>>>> 845279f2
# premises = ["(D \\leftrightarrow A)", "((A \\rightarrow (B \\wedge C)) \\wedge D)"]
# premises = ["(D \\leftrightarrow A)"]
conclusions = ["\\neg B"]

### GENERATE Z3 CONSTRAINTS ###

sytax = syntactic.Syntax(premises, conclusions, operators)
semantics = Semantics(3)
model_constraints = ModelConstraints(
    sytax,
    semantics,
    Proposition,
    contingent=False,
    non_null=True,
    disjoint=False,
    print_impossible=False,
)

### SOLVE, STORE, AND PRINT Z3 MODEL ###

model_structure = ModelStructure(model_constraints, max_time=1)
model_structure.print_all()  

# print(model_constraints)

# print("print all props:", model_structure.all_propositions)

# complexity = complexity_of(model_setup.prefix(example))
# print(f"{example} has complexity {complexity}")

# a = Defined(model_structure.all_propositions['(A \\vee B)'].prefix_sentence,model_structure)
# print(str(a))
# b = Defined(model_structure.all_propositions['A'].prefix_sentence,model_structure)
# print(a == b)
# {a}

# TODO: missing just rec_print
# test_prop = model_structure.all_propositions['(A \\vee B)']
# test_prop.print_proposition(model_structure.main_world)<|MERGE_RESOLUTION|>--- conflicted
+++ resolved
@@ -38,14 +38,8 @@
 # conclusions = ["(\\neg B \\wedge \\neg D)"]
 # premises = ["A", "((A \\rightarrow (B \\wedge C)) \\wedge D)"]
 # premises = ["A", "(A \\rightarrow B)"]
-<<<<<<< HEAD
-# premises = ["A", "(A \\leftrightarrow B)"]
-# premises = ["A", "(A \\wedge B)"]
-premises = ["A", "(A \\wedge B)"]
-=======
 premises = ["A", "(A \\leftrightarrow B)"]
 # premises = ["A", "(A \\wedge B)"]
->>>>>>> 845279f2
 # premises = ["(D \\leftrightarrow A)", "((A \\rightarrow (B \\wedge C)) \\wedge D)"]
 # premises = ["(D \\leftrightarrow A)"]
 conclusions = ["\\neg B"]
