--- conflicted
+++ resolved
@@ -1,6 +1,5 @@
 # B: when we develop the API, these will reference the users script
 from exposed_things import (
-<<<<<<< HEAD
     BotOperator,
     Semantics,
     AndOperator,
@@ -11,12 +10,6 @@
     ConditionalOperator,
     BiconditionalOperator,
 
-=======
-    BotOperator, TopOperator,
-    AndOperator, NegOperator, OrOperator, 
-    ConditionalOperator, BiconditionalOperator,
-    Proposition, Semantics,
->>>>>>> bea243b4
 )
 
 # NOTE: go in API
