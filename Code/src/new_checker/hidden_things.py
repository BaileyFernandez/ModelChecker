--- conflicted
+++ resolved
@@ -151,8 +151,6 @@
         A_U_B = set_A.union(set_B)
         return A_U_B.union(self.product(set_A, set_B))
 
-<<<<<<< HEAD
-=======
 # NOTE: moved this to consolidate
 # M: I thought I'd give a shot defining operators in terms of other operators.
 # It is possible, but it maybe isn't as clean as would be nice. 
@@ -198,7 +196,6 @@
 # M: Good to discuss on Friday—to me it seems the current approach is purely syntactic though
 # I think I'm not understanding the issue fully (also it doesn't help that the code below
 # isn't exactly straightforward)
->>>>>>> c3297d5d
     
 class DerivedOperator(Operator):
 
@@ -216,19 +213,6 @@
                 f"Please add it as a class property of {op_subclass}."
             )
         # LINTER: argument of type "None" cannot be assigned to parameter "obj" of type "_IntrospectableCallable" in function "signature"
-<<<<<<< HEAD
-        # B: I had to subtract 1 if 'self' was to be added to derived_definition in ConditionalOperator
-        # num_arg = len(inspect.signature(op_subclass.derived_definition).parameters) - 1
-        # B: switching to 'self' from 'op_subclass' seemed to fix the linter error and - 1 issue above
-        num_arg = len(inspect.signature(self.derived_definition).parameters)
-        op_name = op_subclass.__name__
-        assert self.arity == num_arg, (
-            f"The specified arity of value {self.arity} for Operator class "
-            f"{op_name} does not match the number of arguments received by "
-            f"{op_name}'s derived_definition property ({num_arg}"
-            f" arguments currently)."
-        )
-=======
         # M: came up with a new fix—does that get rid of the linter complaint?
         derived_def_num_args = len(inspect.signature(op_subclass.derived_definition).parameters)
         op_name = op_subclass.__name__
@@ -237,7 +221,6 @@
                               f"by {op_name}'s derived_definitino property "
                               f"({derived_def_num_args}) arguments currently).")
         assert self.arity == derived_def_num_args, mismatch_arity_msg
->>>>>>> c3297d5d
 
     def activate_prefix_definition(self, unactivated_prefix_def):
         '''helper for get_derived_prefix_form. Takes a sentence in prefix notation
