--- conflicted
+++ resolved
@@ -42,11 +42,7 @@
         
         # Store proposition in model_structure.all_propositions dictionary
         self.model_structure.all_propositions[self.name] = self
-<<<<<<< HEAD
         self.verifiers, self.falsifiers = None, None # avoids linter errors in print_proposition
-=======
-        self.verifiers, self.falsifiers = None, None # to avoid linter complaints in print_proposition
->>>>>>> 856cc0f4
         try:
             hash(self)
         except:
