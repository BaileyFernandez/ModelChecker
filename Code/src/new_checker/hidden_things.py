from z3 import (
    sat,
    Solver,
    z3,
)

import time

from hidden_helpers import (
    parse_expression,
    repeats_removed,
    sentence_letters_in_compound,
    subsentences_of,
)

from old_semantics_helpers import (
    all_sentence_letters,
    find_all_bits,
    bitvec_to_substates,
    int_to_binary,
)

import sys


class Proposition:
    """Defaults inherited by every proposition."""

    def __init__(self, prefix_sentence, model_structure):
        self.prefix_sentence = prefix_sentence
        self.model_structure = model_structure
        self.semantics = model_structure.model_setup.semantics
        # B: the below was needed to add instances to all_propositions dictionary
        self.name = str(self.prefix_sentence)

    def __post_init__(self):
        try:
            hash(self)
        except:
            type(self).__hash__ = lambda self: Proposition.__hash__(self)
        self.model_structure.all_propositions.add(self)

    def __repr__(self):
<<<<<<< HEAD
        # B: for test printing
        # return f"{self.__class__.__name__}({self.prefix_sentence})"
        return str(self.prefix_sentence)

    def __hash__(self):
        # B: I tried to define a hash function that is consistent with __eq__
        # so that instances with the same verifiers, falsifiers, and prefix_sentence
        # have the same hash but can't access verifiers and falsifiers from here
        return hash(str(self.prefix_sentence))
        # return hash((str(self.prefix_sentence), tuple(self.verifiers, self.falsifiers)))
        # return 0

=======
        return str(self.prefix_sentence) # change to infix

    def __hash__(self):
        return hash(str(self.prefix_sentence))
>>>>>>> 63ed7d05

class Operator:
    """Defaults inherited by every operator."""

    name = None
    arity = None

    def __init__(self, semantics):
        self.semantics = semantics
        if self.name == None or self.arity == None:
            op_class = type(self).__name__
            raise NameError(
                f"Your operator class {op_class} is missing a name or an arity. "
                + f"Please add them as class properties of {op_class}."
            )

    def __str__(self):
        return str(self.name)  # B: I needed this to avoid linter errors
        # return self.name if self.name else "Unnamed Operator" # OLD
        # M: if we keep error raising in __init__, I think we can change this to just return self.name

    def __repr__(self):
        return str(self.name)  # B: I needed this to avoid linter errors
        # return self.name if self.name else "Unnamed Operator" # OLD
        # M: see comment on __str__

    def __eq__(self, other):
        if isinstance(other, Operator):
            return self.name == other.name and self.arity == other.arity
        return False


class OperatorCollection:
    """Stores the operators that will be passed to ModelSetup."""

    def __init__(self, *input):
        self.operator_classes_dict = {}
        if input:
            self.add_operator(input)

    def __iter__(self):
        yield from self.operator_classes_dict

    def items(self):
        yield from self.operator_classes_dict.items()

    def add_operator(self, input):
        """Input is either an operator class (of type 'type') or a list of operator classes."""
        if (
            isinstance(input, list)
            or isinstance(input, tuple)
            or isinstance(input, set)
        ):
            for operator_class in input:
                self.add_operator(operator_class)
        elif isinstance(input, type):
            self.operator_classes_dict[input.name] = input

    def __getitem__(self, value):
        return self.operator_classes_dict[value]


class ModelSetup:
    """Stores what is needed to find a Z3 model and passed to ModelStructure."""

    def __init__(
        self,
        semantics,
        operator_collection,
        infix_premises,
        infix_conclusions,
        proposition_class,
        max_time=1,
        contingent=False,
        non_null=True,
        disjoint=False,
    ):
        self.infix_premises = infix_premises
        self.infix_conclusions = infix_conclusions
        self.semantics = semantics
        self.operators = {
            op_name: op_class(semantics)
            for (op_name, op_class) in operator_collection.items()
        }
        self.proposition_class = proposition_class
        self.max_time = max_time
        self.contingent = contingent
        self.non_null = non_null
        self.disjoint = disjoint

        self.prefix_premises = [self.prefix(prem) for prem in infix_premises]
        self.prefix_conclusions = [self.prefix(con) for con in infix_conclusions]
        prefix_sentences = self.prefix_premises + self.prefix_conclusions
        self.all_subsentences = self.find_subsentences(prefix_sentences)
        self.all_sentence_letters = self.find_sentence_letters(prefix_sentences)

        self.frame_constraints = semantics.frame_constraints
        self.model_constraints = []
        for sl in self.all_sentence_letters:
            self.model_constraints.extend(
                proposition_class.proposition_constraints(self, sl, self)
            )
        self.premise_constraints = [
            semantics.premise_behavior(prem, semantics.main_world)
            for prem in self.prefix_premises
        ]
        self.conclusion_constraints = [
            semantics.conclusion_behavior(conc, semantics.main_world)
            for conc in self.prefix_conclusions
        ]
        self.all_constraints = (
            self.frame_constraints
            + self.model_constraints
            + self.premise_constraints
            + self.conclusion_constraints
        )

    def __str__(self):
        """useful for using model-checker in a python file"""
        return f"ModelSetup for premises {self.infix_premises} and conclusions {self.infix_conclusions}"

    def print_enumerate(self, output=sys.__stdout__):
        """prints the premises and conclusions with numbers"""
        infix_premises = self.infix_premises
        infix_conclusions = self.infix_conclusions
        start_con_num = len(infix_premises) + 1
        if self.infix_premises:
            if len(self.infix_premises) < 2:
                print("Premise:", file=output)
            else:
                print("Premises:", file=output)
            for index, sent in enumerate(self.infix_premises, start=1):
                print(f"{index}. {sent}", file=output)
        if infix_conclusions:
            if len(infix_conclusions) < 2:
                print("\nConclusion:", file=output)
            else:
                print("\nConclusions:", file=output)
            for index, sent in enumerate(infix_conclusions, start=start_con_num):
                print(f"{index}. {sent}", file=output)

    def find_sentence_letters(self, prefix_sentences):
        """Finds all the sentence letters in a list of input sentences, in prefix form.
        Returns as a list of AtomSorts with no repeats (sorted for consistency).
        used in find_all_constraints (feeds into find_prop_constraints) and StateSpace __init__.
        """
        sentence_letters = set()
        for prefix_input in prefix_sentences:
            sentence_letters.update(sentence_letters_in_compound(prefix_input))
        return list(sentence_letters)
        # TODO: need to make a dictionary to sort the list returned above

    def find_subsentences(self, prefix_sentences):
        """take a set of prefix sentences and returns a set of all subsentences"""
        all_subsentences = []
        for prefix_sent in prefix_sentences:
            all_prefix_subs = subsentences_of(prefix_sent)
            all_subsentences.extend(all_prefix_subs)
        return repeats_removed(all_subsentences)

    def prefix(self, infix_sentence):
        """For converting from infix to prefix notation without knowing which
        which operators the language includes."""
        tokens = infix_sentence.replace("(", " ( ").replace(")", " ) ").split()
        return parse_expression(tokens, self)


class ModelStructure:
    """Solves and stores the Z3 model for an instance of ModelSetup."""

    def __init__(self, model_setup):
        timeout, z3_model_status, z3_model, z3_model_runtime = self.solve(model_setup)
        self.model_setup = model_setup
        self.timeout = timeout
        self.z3_model = z3_model
        self.model_status = z3_model_status
        self.model_runtime = z3_model_runtime

        self.N = model_setup.semantics.N
        self.all_subsentences = model_setup.all_subsentences
        prefix_sentences = model_setup.prefix_premises + model_setup.prefix_conclusions
        self.sentence_letters = all_sentence_letters(prefix_sentences)

        self.all_bits = find_all_bits(self.N)
        if isinstance(z3_model, z3.ModelRef):  # Check if z3_model is a ModelRef
            self.poss_bits = [
                bit
                for bit in self.all_bits
                if bool(z3_model.evaluate(model_setup.semantics.possible(bit)))
            ]
            self.world_bits = [
                bit
                for bit in self.poss_bits
                if bool(z3_model.evaluate(model_setup.semantics.is_world(bit)))
            ]
            self.main_world = z3_model[model_setup.semantics.main_world]
        else:
            # B: not sure whether to raise error to kill process or print
            # raise ValueError(f"Unexpected z3_model type: {type(z3_model)}")
            print(f"Unexpected z3_model type: {type(z3_model)}")
            self.poss_bits = []
            self.world_bits = []
            self.main_world = None
        self.all_propositions = {}
        self.premise_propositions = [
            model_setup.proposition_class(prefix_sent, self)
            # B: what if there are repeats in prefix_premises?
            for prefix_sent in model_setup.prefix_premises
        ]
        self.conclusion_propositions = [
            model_setup.proposition_class(prefix_sent, self)
            # B: what if there are repeats in prefix_premises?
            for prefix_sent in model_setup.prefix_conclusions
        ]

    def solve(self, model_setup):
        solver = Solver()
        solver.add(model_setup.all_constraints)
        solver.set("timeout", int(model_setup.max_time * 1000))  # time in seconds
        try:
            model_start = time.time()  # start benchmark timer
            result = solver.check()
            model_end = time.time()  # end benchmark timer
            model_runtime = round(model_end - model_start, 4)
            if result == sat:
                return False, True, solver.model(), model_runtime
            if solver.reason_unknown() == "timeout":
                return True, False, None, model_runtime
            return False, False, solver.unsat_core(), model_runtime
        except RuntimeError as e:  # Handle unexpected exceptions
            print(f"An error occurred while running `solve_constraints()`: {e}")
            return True, False, None, None

    # B: I moved this from ModelSetup as it wasn't being used there
    def infix(self, prefix_sent):
        """Takes a sentence in prefix notation and translates it to infix notation"""
        if len(prefix_sent) == 1:
            return str(prefix_sent[0])
        op = prefix_sent[0]
        if len(prefix_sent) == 2:
            return f"{op} {self.infix(prefix_sent[1])}"
        left_expr = prefix_sent[1]
        right_expr = prefix_sent[2]
        return f"({self.infix(left_expr)} {op} {self.infix(right_expr)})"

    def print_evaluation(self, output=sys.__stdout__):
        """print the evaluation world and all sentences letters that true/false
        in that world"""
        N = self.model_setup.semantics.N
        sentence_letters = self.sentence_letters
        main_world = self.main_world
        print(
            f"\nThe evaluation world is: {bitvec_to_substates(main_world, N)}",
            file=output,
        )
        # true_in_eval = set()
        # for sent in sentence_letters:
        #     for bit in self.all_bits:
        #         ver_bool = self.model_setup.verify(bit, self.z3_model[sent])
        #         part_bool = bit_part(bit, main_world)
        #         if bool(self.z3_model.evaluate(ver_bool) and part_bool):
        #             true_in_eval.add(sent)
        #             break  # exits the first for loop
        # false_in_eval = {R for R in sentence_letters if not R in true_in_eval}
        # GREEN = '\033[32m'
        # RED = '\033[31m'
        # # YELLOW = '\033[33m'
        # RESET = '\033[0m'
        # world_state = bitvec_to_substates(main_world, N)
        # if true_in_eval:
        #     true_eval_list = sorted([str(sent) for sent in true_in_eval])
        #     true_eval_string = ", ".join(true_eval_list)
        #     print(
        #         f"  {GREEN}{true_eval_string}  (True in {world_state}){RESET}",
        #         file=output,
        #     )
        # if false_in_eval:
        #     false_eval_list = sorted([str(sent) for sent in false_in_eval])
        #     false_eval_string = ", ".join(false_eval_list)
        #     print(
        #         f"  {RED}{false_eval_string}  (False in {world_state}){RESET}",
        #         file=output,
        #     )
        # print(file=output)

    # def print_to(self, print_constraints_bool, print_impossible, output=sys.__stdout__):
    #     """append all elements of the model to the file provided"""
    #     self.print_all(print_impossible, output)
    #     structure = self.model_setup
    #     setup = self.model_setup
    #     if print_constraints_bool:
    #         structure.print_constraints(setup.frame_constraints, 'FRAME', output)
    #         structure.print_constraints(setup.prop_constraints, 'PROPOSITION', output)
    #         structure.print_constraints(setup.premise_constraints, 'PREMISE', output)
    #         structure.print_constraints(setup.conclusion_constraints, 'CONCLUSION', output)
    #     print(f"Run time: {self.model_runtime} seconds\n", file=output)

    # def save_to(self, cons_include, print_impossible, output):
    #     """append all elements of the model to the file provided"""
    #     constraints = self.model_setup.constraints
    #     self.print_all(print_impossible, output)
    #     self.model_setup.build_test_file(output)
    #     if cons_include:
    #         print("# Satisfiable constraints", file=output)
    #         # TODO: print constraint objects, not constraint strings
    #         print(f"all_constraints = {constraints}", file=output)

    def print_states(self, print_impossible=False, output=sys.__stdout__):
        """print all fusions of atomic states in the model
        print_impossible is a boolean for whether to print impossible states or not
        first print function in print.py"""
        N = self.model_setup.semantics.N
        print("\nState Space:", file=output)  # Print states
        YELLOW = "\033[33m"
        BLUE = "\033[34m"
        MAGENTA = "\033[35m"
        CYAN = "\033[36m"
        WHITE = "\033[37m"
        RESET = "\033[0m"
        for bit in self.all_bits:
            state = bitvec_to_substates(bit, N)
            bin_rep = (
                bit.sexpr()
                if N % 4 != 0
                else int_to_binary(int(bit.sexpr()[2:], 16), N)
            )
            if bit == 0:
                print(f"  {WHITE}{bin_rep} = {YELLOW}{state}{RESET}", file=output)
                continue
            if bit in self.world_bits:
                print(f"  {WHITE}{bin_rep} = {BLUE}{state} (world){RESET}", file=output)
                continue
            if bit in self.poss_bits:
                print(f"  {WHITE}{bin_rep} = {CYAN}{state}{RESET}", file=output)
                continue
            if print_impossible:
                print(
                    f"  {WHITE}{bin_rep} = {MAGENTA}{state} (impossible){RESET}",
                    file=output,
                )

    def print_all(self, print_impossible=False, output=sys.__stdout__):
        """prints states, sentence letters evaluated at the designated world and
        recursively prints each sentence and its parts"""
        N = self.model_setup.semantics.N
        print(f"\nThere is a {N}-model of:\n", file=output)
        self.model_setup.print_enumerate(output)
        self.print_states(print_impossible, output)
        self.print_evaluation(output)
        # self.print_inputs_recursively(print_impossible, output) # missing

    # M: looking at find_complex_proposition, it looks like we can employ a similar strategy
    # to the operators bouncing back and forth with the semantics, except this time we
    # bounce back and forth with wherever the definition of a proposition is
    # B: yes, there will definitely also be some bouncing back and forth. whatever happens in
    # recursive_print will get divided between operators<|MERGE_RESOLUTION|>--- conflicted
+++ resolved
@@ -33,15 +33,15 @@
         # B: the below was needed to add instances to all_propositions dictionary
         self.name = str(self.prefix_sentence)
 
-    def __post_init__(self):
-        try:
-            hash(self)
-        except:
-            type(self).__hash__ = lambda self: Proposition.__hash__(self)
-        self.model_structure.all_propositions.add(self)
+    # def __post_init__(self):
+    #     try:
+    #         hash(self)
+    #     except:
+    #         type(self).__hash__ = lambda self: Proposition.__hash__(self)
+    #     # self.model_structure.all_propositions.add(self)
+    #     self.model_structure.all_propositions[self.name] = self
 
     def __repr__(self):
-<<<<<<< HEAD
         # B: for test printing
         # return f"{self.__class__.__name__}({self.prefix_sentence})"
         return str(self.prefix_sentence)
@@ -54,12 +54,6 @@
         # return hash((str(self.prefix_sentence), tuple(self.verifiers, self.falsifiers)))
         # return 0
 
-=======
-        return str(self.prefix_sentence) # change to infix
-
-    def __hash__(self):
-        return hash(str(self.prefix_sentence))
->>>>>>> 63ed7d05
 
 class Operator:
     """Defaults inherited by every operator."""
