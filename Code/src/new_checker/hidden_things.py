from z3 import (
<<<<<<< HEAD
    BitVecVal,
    Const,
    DeclareSort,
=======
>>>>>>> bea243b4
    sat,
    Solver,
)

import time

from hidden_helpers import (
<<<<<<< HEAD
    remove_repeats,
=======
    # all_sentence_letters,
    find_all_bits,
>>>>>>> bea243b4
    bitvec_to_substates,
    int_to_binary,
    not_implemented_string,
    pretty_set_print,

)

import sys

class PropositionDefaults:
    """Defaults inherited by every proposition."""

    def __init__(self, prefix_sentence, model_structure):
<<<<<<< HEAD

        # Raise error
=======
        """
        what kind of prefix_sentence is this?s
        """
>>>>>>> bea243b4
        if self.__class__ == PropositionDefaults:
            raise NotImplementedError(not_implemented_string(self.__class__.__name__))

        # Store arguments
        self.prefix_sentence = prefix_sentence
        self.model_structure = model_structure

        # Store values from model_structure
        self.N = self.model_structure.N
        self.name = self.model_structure.infix(prefix_sentence)
        self.model_constraints = self.model_structure.model_constraints

        # Store values from model_constraints
        self.semantics = self.model_constraints.semantics
        self.contingent = self.model_constraints.contingent
        self.non_null = self.model_constraints.non_null
        self.disjoint = self.model_constraints.disjoint
        self.print_impossible = self.model_constraints.print_impossible
        
        # Store proposition in model_structure.all_propositions dictionary
        self.model_structure.all_propositions[self.name] = self
        self.verifiers, self.falsifiers = None, None # avoids linter errors in print_proposition
        try:
            hash(self)
        except:
            type(self).__hash__ = lambda self: PropositionDefaults.__hash__(self)

    def __repr__(self):
        return self.name

    def __hash__(self):
        return hash(self.name)

    def __eq__(self, other):
        if isinstance(other, PropositionDefaults):
            return self.name == other.name
        return False
    
    # M: eventually, we need to add a condition on unilateral or bilateral semantics
    # B: not sure I follow? say more?
    # M: sorry meant unilateral and bilateral, not unary and binary (edited to reflect)
    # so that one set vs two is printed (one for unilateral, two for bilateral)
    def print_proposition(self, eval_world, indent_num=0):
        N = self.model_structure.model_constraints.semantics.N
        truth_value = self.truth_value_at(eval_world) 
        possible = self.model_structure.model_constraints.semantics.possible
        z3_model = self.model_structure.z3_model
        ver_states = {
            bitvec_to_substates(bit, N)
            for bit in self.verifiers
            if z3_model.evaluate(possible(bit))
            or self.print_impossible
        }
        ver_prints = pretty_set_print(ver_states) if ver_states else '∅'
        fal_states = {
            bitvec_to_substates(bit, N)
            for bit in self.falsifiers
            if z3_model.evaluate(possible(bit))
            or self.print_impossible
        }
        # temporary fix on unary/binary issue below (the 'is None' bit)
        fal_prints = pretty_set_print(fal_states) if fal_states is not None else '∅'
        world_state = bitvec_to_substates(eval_world, N)
        RED = '\033[31m'
        GREEN = '\033[32m'
        RESET = '\033[0m'
        FULL = '\033[37m'
        PART = '\033[33m'
        if indent_num == 1:
            if truth_value:
                FULL = GREEN
                PART = GREEN
            if not truth_value:
                FULL = RED
                PART = RED
            if truth_value is None:
                world_state = bitvec_to_substates(eval_world, N)
                print(
                    f"\n{RED}WARNING:{RESET}"
                    f"{self} is neither true nor false at {world_state}.\n"
                )
        print(
            f"{'  ' * indent_num}{FULL}|{self}| = < {ver_prints}, {fal_prints} >{RESET}"
            f"  {PART}({truth_value} in {world_state}){RESET}"
        )


class ModelConstraints:
    """Takes semantics and proposition_class as arguments to build generate
    and storing all Z3 constraints. This class is passed to ModelStructure."""

    def __init__(
        self,
        syntax,
        semantics,
        proposition_class,
        contingent=False,
        non_null=True,
        disjoint=False,
        print_impossible=False,
    ):

        # Store inputs
        self.syntax = syntax
        self.proposition_class = proposition_class
<<<<<<< HEAD
        self.semantics = syntax.semantics
        self.infix_premises = syntax.infix_premises
        self.infix_conclusions = syntax.infix_conclusions
=======
        self.semantics = semantics
        self.operators = {
            op_name: op_class(semantics)
            for (op_name, op_class) in syntax.operators.items()
            # if op_name in ops # M: what did this do? 
        }
        # self.infix_premises = syntax.infix_premises
        # self.infix_conclusions = syntax.infix_conclusions

        # the prefix stuff needs to be activated
        self.prefix_premises = [self.activate_prefix_with_semantics(pfs) for pfs in syntax.prefix_premises]
        self.prefix_conclusions = [self.activate_prefix_with_semantics(pfs) for pfs in syntax.prefix_conclusions]

        self.all_subsentences = syntax.all_subsentences
>>>>>>> bea243b4
        self.all_sentence_letters = syntax.all_sentence_letters
        # print(self.prefix_premises)
        # for pfx in self.prefix_premises:
        #     print([type(x) for x in pfx])

        # Store settings
        self.contingent = contingent
        self.non_null = non_null
        self.disjoint = disjoint
        self.print_impossible = print_impossible

        # Use semantics to generate and store Z3 constraints
        self.frame_constraints = self.semantics.frame_constraints
        self.model_constraints = []
        for sl in self.all_sentence_letters:
            self.model_constraints.extend(
                self.proposition_class.proposition_constraints(self, sl)
            )
        self.premise_constraints = [
            self.semantics.premise_behavior(prem, self.semantics.main_world)
            for prem in self.syntax.prefix_premises
        ]
        self.conclusion_constraints = [
            self.semantics.conclusion_behavior(conc, self.semantics.main_world)
            for conc in self.syntax.prefix_conclusions
        ]
        self.all_constraints = (
            self.frame_constraints
            + self.model_constraints
            + self.premise_constraints
            + self.conclusion_constraints
        )

    def activate_prefix_with_semantics(self, prefix_sentence):
        """
        prefix sentence has operator classes and AtomSorts
        """
        new_prefix_form = []
        for elem in prefix_sentence:
            if isinstance(elem, type):
                new_prefix_form.append(self.operators[elem.name])
            elif isinstance(elem, list):
                new_prefix_form.append(self.activate_prefix_with_semantics(elem))
            else:
                new_prefix_form.append(elem)
        return new_prefix_form


    def __str__(self):
        """useful for using model-checker in a python file"""
        premises = list(self.syntax.premises)
        conclusions = list(self.syntax.conclusions)
        return f"ModelConstraints for premises {premises} and conclusions {conclusions}"

    def print_enumerate(self, output=sys.__stdout__):
        """prints the premises and conclusions with numbers"""
        premises = self.syntax.premises
        conclusions = self.syntax.conclusions
        start_con_num = len(premises) + 1
        if conclusions:
            if len(premises) < 2:
                print("Premise:", file=output)
            else:
                print("Premises:", file=output)
            for index, sent in enumerate(premises, start=1):
                print(f"{index}. {sent}", file=output)
        if conclusions:
            if len(conclusions) < 2:
                print("\nConclusion:", file=output)
            else:
                print("\nConclusions:", file=output)
            for index, sent in enumerate(conclusions, start=start_con_num):
                print(f"{index}. {sent}", file=output)


class ModelStructure:
    """Solves and stores the Z3 model for an instance of ModelSetup."""

    def __init__(self, model_constraints, max_time=1):

        # Store arguments
        self.model_constraints = model_constraints
        self.max_time = max_time

        # Store from model_constraint
        self.print_impossible = self.model_constraints.print_impossible
        self.semantics = self.model_constraints.semantics
        self.main_world = self.semantics.main_world
        self.N = self.semantics.N
        self.syntax = self.model_constraints.syntax

        # Store from syntax
        self.prefix_premises = self.syntax.prefix_premises
        self.prefix_conclusions = self.syntax.prefix_conclusions
        self.all_subsentences = self.syntax.all_subsentences
        self.all_sentence_letters = self.syntax.all_sentence_letters

        # Solve Z3 constraints and store values
        timeout, z3_model, z3_model_status, z3_model_runtime = self.solve(
            self.model_constraints,
            self.max_time,
        )
        self.timeout = timeout
        self.z3_model = z3_model if z3_model_status else None
        self.unsat_core = z3_model if not z3_model_status else None
        self.z3_model_status = z3_model_status
        self.z3_model_runtime = z3_model_runtime

        self.all_bits = self.find_all_bits(self.N)
        if not self.z3_model_status:
            self.poss_bits, self.world_bits, self.main_world = None, None, None
            self.all_propositions, self.premise_propositions = None, None
            self.conclusion_propositions = None
            return
        self.poss_bits = [
            bit
            for bit in self.all_bits
            if bool(self.z3_model.evaluate(self.semantics.possible(bit)))
            # LINTER: cannot access attribute "evaluate" for class "AstVector"
        ]
        self.world_bits = [
            bit
            for bit in self.poss_bits
            if bool(self.z3_model.evaluate(self.semantics.is_world(bit)))
            # LINTER: cannot access attribute "evaluate" for class "AstVector"
        ]
        self.main_world = self.z3_model[self.main_world]
        # LINTER: object of type "None" is not subscriptable
        # M: it's probably worth ignoring the linter in this case
        self.all_propositions = {}
        self.premise_propositions = [
            self.model_constraints.proposition_class(prefix_sent, self)
            # B: what if there are repeats in prefix_premises?
            for prefix_sent in self.prefix_premises
        ]
        self.conclusion_propositions = [
<<<<<<< HEAD
            self.model_constraints.proposition_class(prefix_sent, self)
            # B: what if there are repeats in prefix_premises?
            for prefix_sent in self.prefix_conclusions
=======
            model_constraints.proposition_class(prefix_sent, self)
            # B: what if there are repeats in prefix_conclusions?
            for prefix_sent in model_constraints.prefix_conclusions
>>>>>>> bea243b4
        ]

    def solve(self, model_constraints, max_time):
        solver = Solver()
        solver.add(model_constraints.all_constraints)
        solver.set("timeout", int(max_time * 1000))  # time in seconds
        try:
            model_start = time.time()  # start benchmark timer
            result = solver.check()
            model_end = time.time()  # end benchmark timer
            model_runtime = round(model_end - model_start, 4)
            if result == sat:
                return False, solver.model(), True, model_runtime
            if solver.reason_unknown() == "timeout":
                return True, None, False, model_runtime
            return False, solver.unsat_core(), False, model_runtime
        except RuntimeError as e:  # Handle unexpected exceptions
            print(f"An error occurred while running `solve_constraints()`: {e}")
            return True, None, False, None

    def summation(self, n, func, start = 0):
        '''summation of i ranging from start to n of func(i)
        used in find_all_bits'''
        if start == n:
            return func(start)
        return func(start) + self.summation(n,func,start+1)

    def find_all_bits(self, size):
        '''extract all bitvectors from the input model
        imported by model_structure'''
        all_bits = []
        max_bit_number = self.summation(size + 1, lambda x: 2**x)
        for val in range(max_bit_number):
            test_bit = BitVecVal(val, size)
            if test_bit in all_bits:
                continue
            all_bits.append(test_bit)
        return all_bits

    # M: might a better place for this be somewhere in the syntax?
    def infix(self, prefix_sent):
        """Takes a sentence in prefix notation and translates it to infix notation
        TODO: what is prefix notation here? Does it matter?
        """
        if len(prefix_sent) == 1:
            return str(prefix_sent[0])
        op = prefix_sent[0]
        if len(prefix_sent) == 2:
            return f"{op} {self.infix(prefix_sent[1])}"
        left_expr = prefix_sent[1]
        right_expr = prefix_sent[2]
        return f"({self.infix(left_expr)} {op} {self.infix(right_expr)})"

    def print_evaluation(self, output=sys.__stdout__):
        """print the evaluation world and all sentences letters that true/false
        in that world"""
        N = self.model_constraints.semantics.N
        sentence_letters = self.all_sentence_letters
        main_world = self.main_world
        print(
            f"\nThe evaluation world is: {bitvec_to_substates(main_world, N)}",
            file=output,
        )
        # true_in_eval = set()
        # for sent in sentence_letters:
        #     for bit in self.all_bits:
        #         ver_bool = self.model_constraintsferify(bit, self.z3_model[sent])
        #         part_bool = bit_part(bit, main_world)
        #         if bool(self.z3_model.evaluate(ver_bool) and part_bool):
        #             true_in_eval.add(sent)
        #             break  # exits the first for loop
        # false_in_eval = {R for R in sentence_letters if not R in true_in_eval}
        # GREEN = '\033[32m'
        # RED = '\033[31m'
        # # YELLOW = '\033[33m'
        # RESET = '\033[0m'
        # world_state = bitvec_to_substates(main_world, N)
        # if true_in_eval:
        #     true_eval_list = sorted([str(sent) for sent in true_in_eval])
        #     true_eval_string = ", ".join(true_eval_list)
        #     print(
        #         f"  {GREEN}{true_eval_string}  (True in {world_state}){RESET}",
        #         file=output,
        #     )
        # if false_in_eval:
        #     false_eval_list = sorted([str(sent) for sent in false_in_eval])
        #     false_eval_string = ", ".join(false_eval_list)
        #     print(
        #         f"  {RED}{false_eval_string}  (False in {world_state}){RESET}",
        #         file=output,
        #     )
        # print(file=output)

    # def print_to(self, print_constraints_bool, print_impossible, output=sys.__stdout__):
    #     """append all elements of the model to the file provided"""
    #     self.print_all(print_impossible, output)
    #     structure = self.model_constraints
    #     setup = self.model_constraints
    #     if print_constraints_bool:
    #         structure.print_constraints(setup.frame_constraints, 'FRAME', output)
    #         structure.print_constraints(setup.prop_constraints, 'PROPOSITION', output)
    #         structure.print_constraints(setup.premise_constraints, 'PREMISE', output)
    #         structure.print_constraints(setup.conclusion_constraints, 'CONCLUSION', output)
    #     print(f"Run time: {self.model_runtime} seconds\n", file=output)

    # def save_to(self, cons_include, print_impossible, output):
    #     """append all elements of the model to the file provided"""
    #     constraints = self.model_constraints.constraints
    #     self.print_all(print_impossible, output)
    #     self.model_constraints.build_test_file(output)
    #     if cons_include:
    #         print("# Satisfiable constraints", file=output)
    #         # TODO: print constraint objects, not constraint strings
    #         print(f"all_constraints = {constraints}", file=output)

    def print_states(self, output=sys.__stdout__):
        """print all fusions of atomic states in the model
        print_impossible is a boolean for whether to print impossible states or not
        first print function in print.py"""
        N = self.model_constraints.semantics.N
        print("\nState Space:", file=output)  # Print states
        YELLOW = "\033[33m"
        BLUE = "\033[34m"
        MAGENTA = "\033[35m"
        CYAN = "\033[36m"
        WHITE = "\033[37m"
        RESET = "\033[0m"
        for bit in self.all_bits:
            state = bitvec_to_substates(bit, N)
            bin_rep = (
                bit.sexpr()
                if N % 4 != 0
                else int_to_binary(int(bit.sexpr()[2:], 16), N)
            )
            if bit == 0:
                print(f"  {WHITE}{bin_rep} = {YELLOW}{state}{RESET}", file=output)
                continue
            if bit in self.world_bits:
                print(f"  {WHITE}{bin_rep} = {BLUE}{state} (world){RESET}", file=output)
                continue
            if bit in self.poss_bits:
                print(f"  {WHITE}{bin_rep} = {CYAN}{state}{RESET}", file=output)
                continue
            if self.print_impossible:
                print(
                    f"  {WHITE}{bin_rep} = {MAGENTA}{state} (impossible){RESET}",
                    file=output,
                )

    def rec_print(self, prop_obj, eval_world, indent):
        prop_obj.print_proposition(eval_world, indent)
        if len(prop_obj.prefix_sentence) == 1: # prefix has operator instances and AtomSorts
            return
        # B: can infix be avoided here by calling on the name of the proposition?
        sub_prefix_sents = prop_obj.prefix_sentence[1:]
        # M: in following two lines, infix_ can't really be removed
        sub_infix_sentences = (self.infix(sub_prefix) for sub_prefix in sub_prefix_sents)
        subprops = (self.all_propositions[infix] for infix in sub_infix_sentences)
        # LINTER: says for above: Object of type "None" is not subscriptable
        for subprop in subprops:
            self.rec_print(subprop, eval_world, indent + 1)

    def print_inputs_recursively(self, output):
        """does rec_print for every proposition in the input propositions
        returns None"""
        initial_eval_world = self.main_world
        premises = self.model_constraints.syntax.premises
        conclusions = self.model_constraints.syntax.conclusions
        # infix_premises = self.model_constraints.infix_premises
        # infix_conclusions = self.model_constraints.infix_conclusions
        start_con_num = len(premises) + 1
        if self.premise_propositions:
            if len(premises) < 2:
                print("INTERPRETED PREMISE:\n", file=output)
            else:
                print("INTERPRETED PREMISES:\n", file=output)
            for index, input_prop in enumerate(self.premise_propositions, start=1):
                print(f"{index}.", end="", file=output)
                self.rec_print(input_prop, initial_eval_world, 1)
                # input_prop.print_proposition(initial_eval_world, 1)
                print(file=output)
        if conclusions:
            if len(conclusions) < 2:
                print("INTERPRETED CONCLUSION:\n", file=output)
            else:
                print("INTERPRETED CONCLUSIONS:\n", file=output)
            for index, input_prop in enumerate(self.conclusion_propositions, start=start_con_num):
                print(f"{index}.", end="", file=output)
                self.rec_print(input_prop, initial_eval_world, 1)
                print(file=output)

    def print_all(self, output=sys.__stdout__):
        """prints states, sentence letters evaluated at the designated world and
        recursively prints each sentence and its parts"""
        N = self.model_constraints.semantics.N
        if self.z3_model_status:
            print(f"\nThere is a {N}-model of:\n", file=output)
            self.model_constraints.print_enumerate(output)
            self.print_states(output)
            self.print_evaluation(output)
            self.print_inputs_recursively(output)
            return
        print(f"\nThere is no {N}-model of:\n")
        self.model_constraints.print_enumerate(output)<|MERGE_RESOLUTION|>--- conflicted
+++ resolved
@@ -1,10 +1,4 @@
 from z3 import (
-<<<<<<< HEAD
-    BitVecVal,
-    Const,
-    DeclareSort,
-=======
->>>>>>> bea243b4
     sat,
     Solver,
 )
@@ -12,12 +6,7 @@
 import time
 
 from hidden_helpers import (
-<<<<<<< HEAD
     remove_repeats,
-=======
-    # all_sentence_letters,
-    find_all_bits,
->>>>>>> bea243b4
     bitvec_to_substates,
     int_to_binary,
     not_implemented_string,
@@ -31,14 +20,8 @@
     """Defaults inherited by every proposition."""
 
     def __init__(self, prefix_sentence, model_structure):
-<<<<<<< HEAD
 
         # Raise error
-=======
-        """
-        what kind of prefix_sentence is this?s
-        """
->>>>>>> bea243b4
         if self.__class__ == PropositionDefaults:
             raise NotImplementedError(not_implemented_string(self.__class__.__name__))
 
@@ -144,11 +127,6 @@
         # Store inputs
         self.syntax = syntax
         self.proposition_class = proposition_class
-<<<<<<< HEAD
-        self.semantics = syntax.semantics
-        self.infix_premises = syntax.infix_premises
-        self.infix_conclusions = syntax.infix_conclusions
-=======
         self.semantics = semantics
         self.operators = {
             op_name: op_class(semantics)
@@ -163,7 +141,6 @@
         self.prefix_conclusions = [self.activate_prefix_with_semantics(pfs) for pfs in syntax.prefix_conclusions]
 
         self.all_subsentences = syntax.all_subsentences
->>>>>>> bea243b4
         self.all_sentence_letters = syntax.all_sentence_letters
         # print(self.prefix_premises)
         # for pfx in self.prefix_premises:
@@ -300,15 +277,9 @@
             for prefix_sent in self.prefix_premises
         ]
         self.conclusion_propositions = [
-<<<<<<< HEAD
             self.model_constraints.proposition_class(prefix_sent, self)
             # B: what if there are repeats in prefix_premises?
             for prefix_sent in self.prefix_conclusions
-=======
-            model_constraints.proposition_class(prefix_sent, self)
-            # B: what if there are repeats in prefix_conclusions?
-            for prefix_sent in model_constraints.prefix_conclusions
->>>>>>> bea243b4
         ]
 
     def solve(self, model_constraints, max_time):
