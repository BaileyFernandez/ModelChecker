# M: Thought: might it not be a bad idea to do import z3 instead?
# if this file is going to be the example file for user-made semantics etc
# then it'd be nice if it were easily idenfiable what things are user defined
# (meaning they need to define) and what things come from Z3. 
# if we do import z3 instead of from z3 import (...), then everything imported
# from z3 will have z3. before it in the code, making it very clear that it
# comes from z3.
# B: that's a great idea!

import z3

# NOTE: go in API
from hidden_things import (
    Operator,
    DerivedOperator,
    Proposition,
)

# NOTE: go in API
from hidden_helpers import (
    AtomSort,
    ForAll,
    Exists,
)


class Semantics:
    """Includes the semantic primitives, semantic definitions, frame
    constraints, truth and falsity theories, and premise/conclusion behavior."""

    def __init__(self, N):
        self.N = N
        self.verify = z3.Function("verify", z3.BitVecSort(N), AtomSort, z3.BoolSort())
        self.falsify = z3.Function("falsify", z3.BitVecSort(N), AtomSort, z3.BoolSort())
        self.possible = z3.Function("possible", z3.BitVecSort(N), z3.BoolSort())
        self.main_world = z3.BitVec("w", N)
        x, y = z3.BitVecs("frame_x frame_y", N)
        self.frame_constraints = [
            ForAll(
                [x, y],
                z3.Implies(z3.And(self.possible(y), self.is_part_of(x, y)), self.possible(x)),
            ),
            # NOTE: not needed give that bitvector spaces are complete because finite
            # worth keeping around for now to do some benchmark testing on later
            # ForAll([x, y], Exists(z, self.fusion(x, y) == z)), # M: is this necessary?
            self.is_world(self.main_world),
        ]
        self.premise_behavior = self.true_at
        self.conclusion_behavior = self.false_at

    def fusion(self, bit_s, bit_t):
        """the result of taking the maximum for each index in bit_s and bit_t
        returns a Z3 constraint"""
        return bit_s | bit_t

    def is_part_of(self, bit_s, bit_t):
        """the fusion of bit_s and bit_t is identical to bit_t
        returns a Z3 constraint"""
        return self.fusion(bit_s, bit_t) == bit_t

    def non_null_part_of(self, bit_s, bit_t):
        """bit_s verifies atom and is not the null state
        returns a Z3 constraint"""
        return z3.And(z3.Not(bit_s == 0), self.is_part_of(bit_s, bit_t))

    def compatible(self, bit_x, bit_y):
        """the fusion of bit_x and bit_y is possible
        returns a Z3 constraint"""
        return self.possible(self.fusion(bit_x, bit_y))

    def maximal(self, bit_w):
        """bit_w includes all compatible states as parts.
        returns a Z3 constraint"""
        x = z3.BitVec("max_x", self.N)
        return ForAll(
            x,
            z3.Implies(
                self.compatible(x, bit_w),
                self.is_part_of(x, bit_w),
            ),
        )

    def is_world(self, bit_w):
        """bit_w is both possible and maximal.
        returns a Z3 constraint"""
        return z3.And(
            self.possible(bit_w),
            self.maximal(bit_w),
        )

    def max_compatible_part(self, bit_x, bit_w, bit_y):
        """bit_x is the biggest part of bit_w that is compatible with bit_y.
        returns a Z3 constraint"""
        z = z3.BitVec("max_part", self.N)
        return z3.And(
            self.is_part_of(bit_x, bit_w),
            self.compatible(bit_x, bit_y),
            ForAll(
                z,
                z3.Implies(
                    z3.And(
                        self.is_part_of(z, bit_w),
                        self.compatible(z, bit_y),
                        self.is_part_of(bit_x, z),
                    ),
                    bit_x == z,
                ),
            ),
        )

    def is_alternative(self, bit_u, bit_y, bit_w):
        """
        bit_u is a world that is the alternative that results from imposing state bit_y on
        world bit_w.
        returns a Z3 constraint
        """
        z = z3.BitVec("alt_z", self.N)
        return z3.And(
            self.is_world(bit_u),
            self.is_part_of(bit_y, bit_u),
            z3.And(self.is_part_of(z, bit_u), self.max_compatible_part(z, bit_w, bit_y)),
        )

    def true_at(self, prefix_sentence, eval_world):
        """
        prefix_sentence is always a list, eval world a BitVector
        """
        if len(prefix_sentence) == 1 and "\\" not in str(prefix_sentence[0]):
            sent = prefix_sentence[0]
            x = z3.BitVec("t_atom_x", self.N)
            return Exists(x, z3.And(self.is_part_of(x, eval_world), self.verify(x, sent)))
        operator = prefix_sentence[0]
        args = prefix_sentence[1:]
        return operator.true_at(*args, eval_world)

    def false_at(self, prefix_sentence, eval_world):
        if len(prefix_sentence) == 1 and "\\" not in str(prefix_sentence[0]):
            sent = prefix_sentence[0]
            x = z3.BitVec("f_atom_x", self.N)
            return Exists(x, z3.And(self.is_part_of(x, eval_world), self.falsify(x, sent)))
        operator = prefix_sentence[0]
        args = prefix_sentence[1:]
        return operator.false_at(*args, eval_world=eval_world)


class Defined(Proposition):
    """Defines the proposition assigned to the sentences of the language.
    all user has to keep for their own class is super().__init__ and super().__poster_init__
    in the __init__ method.
    """

    def __init__(self, prefix_sentence, model_structure):
        super().__init__(prefix_sentence, model_structure)
        self.verifiers, self.falsifiers = self.find_proposition()

    def __eq__(self, other):
        if (
            self.verifiers == other.verifiers
            and self.falsifiers == other.falsifiers
            and str(self.prefix_sentence) == str(other.prefix_sentence)
        ):
            return True
        return False

    # B: eliminated model_setup as an argument by initializing non_null
    def proposition_constraints(self, atom):
        """Currently does not have contingent proposition constraints."""
        semantics = self.semantics
        non_null = self.non_null
        x = z3.BitVec("prop_x", semantics.N)
        y = z3.BitVec("prop_y", semantics.N)
        non_null_constraints = [
            z3.Not(semantics.verify(0, atom)),
            z3.Not(semantics.falsify(0, atom)),
        ]
        classical_constraints = [
            ForAll(
                [x, y],
                z3.Implies(
                    z3.And(semantics.verify(x, atom), semantics.verify(y, atom)),
                    semantics.verify(semantics.fusion(x, y), atom),
                ),
            ),
            ForAll(
                [x, y],
                z3.Implies(
                    z3.And(semantics.falsify(x, atom), semantics.falsify(y, atom)),
                    semantics.falsify(semantics.fusion(x, y), atom),
                ),
            ),
            ForAll(
                [x, y],
                z3.Implies(
                    z3.And(semantics.verify(x, atom), semantics.falsify(y, atom)),
                    z3.Not(semantics.compatible(x, y)),
                ),
            ),
            ForAll(
                x,
                z3.Implies(
                    semantics.possible(x),
                    Exists(
                        y,
                        z3.And(
                            semantics.compatible(x, y),
                            z3.Or(semantics.verify(y, atom), semantics.falsify(y, atom)),
                        ),
                    ),
                ),
            ),
        ]
        constraints = classical_constraints
        if non_null:
            constraints += non_null_constraints
        return constraints

    def find_proposition(self):
        all_bits = self.model_structure.all_bits
        model = self.model_structure.z3_model
        sem = self.semantics
        if len(self.prefix_sentence) == 1:
            atom = self.prefix_sentence[0]
            V = {bit for bit in all_bits if model.evaluate(sem.verify(bit, atom))}
            # B: I managed to get an error here
            F = {bit for bit in all_bits if model.evaluate(sem.falsify(bit, atom))}
            return V, F
        operator, prefix_args = self.prefix_sentence[0], self.prefix_sentence[1:]
        children_subprops = [Defined(arg, self.model_structure) for arg in prefix_args]
        return operator.find_verifiers_and_falsifiers(*children_subprops)
        # # NOTE: this seems very close; just needs debugging and build prop dictionary here
        # # B: might as well add to proposition dictionary here
        # current_props = {str(p.prefix_sentence):p for p in self.model_structure.all_propositions}
        # children_subprops = []
        # for arg in prefix_args:
        #     if str(arg) in current_props:
        #         children_subprops.append(current_props[str(arg)])
        #     else:
        #         children_subprops.append(Proposition(arg, self.model_structure))


    def truth_value_at(self, world):
        semantics = self.model_structure.model_setup.semantics
        z3_model = self.model_structure.z3_model
        for ver_bit in self.verifiers:
            if z3_model.evaluate(semantics.is_part_of(ver_bit, world)):
                return True
        return False
        # DISCUSS: I tried to add this code but ran into trouble
        # # M: this for loop was in old def of truth_value_at. Is it still necessary?
        # # B: i was worried about it assuming a sentence is false just because
        # # it didn't find a verifier. now it raises an error if no ver or fal bits 
        # for fal_bit in self.verifiers:
        #     if z3_model.evaluate(semantics.is_part_of(fal_bit, world)):
        #         return False
        # # B: what should 'world' be to print as a state?
        # raise ValueError(f"The world {world} has no verifier or falsifier for {self.name}")


class AndOperator(Operator):
    """doc string place holder"""

    name = "\\wedge"
    arity = 2

    def true_at(self, leftarg, rightarg, eval_world):
        """doc string place holder"""
        sem = self.semantics
        return z3.And(sem.true_at(leftarg, eval_world), sem.true_at(rightarg, eval_world))

    def false_at(self, leftarg, rightarg, eval_world):
        """doc string place holder"""
        sem = self.semantics
        return z3.Or(sem.false_at(leftarg, eval_world), sem.false_at(rightarg, eval_world))

    def find_verifiers_and_falsifiers(self, leftprop, rightprop):
        Y_V, Y_F = leftprop.find_proposition()
        Z_V, Z_F = rightprop.find_proposition()
        return (self.product(Y_V, Z_V), self.coproduct(Y_F, Z_F))


class OrOperator(Operator):
    """doc string place holder"""

    name = "\\vee"
    arity = 2

    def true_at(self, leftarg, rightarg, eval_world):
        """doc string place holder"""
        sem = self.semantics
        return z3.Or(sem.true_at(leftarg, eval_world), sem.true_at(rightarg, eval_world))

    def false_at(self, leftarg, rightarg, eval_world):
        """doc string place holder"""
        sem = self.semantics
        return z3.And(sem.false_at(leftarg, eval_world), sem.false_at(rightarg, eval_world))

    def find_verifiers_and_falsifiers(self, leftprop, rightprop):
        Y_V, Y_F = leftprop.find_proposition()
        Z_V, Z_F = rightprop.find_proposition()
        return (self.coproduct(Y_V, Z_V), self.product(Y_F, Z_F))


class NegOperator(Operator):
    """doc string place holder"""

    name = "\\neg"
    arity = 1

    def true_at(self, arg, eval_world):
        """doc string place holder"""
        return self.semantics.false_at(arg, eval_world)

    def false_at(self, arg, eval_world):
        """doc string place holder"""
        return self.semantics.true_at(arg, eval_world)

    def find_verifiers_and_falsifiers(self, argprop):
        Y_V, Y_F = argprop.find_proposition()
        return (Y_F, Y_V)


# B: could we also define a subclass of Operator with the same name ConditionalOperator?
# even if we have to change to a different name, it could be nice to do some benchmarking
# in order to compare the two. it might be even better to compare defined and primitive
# constitutive and counterfactual operators since they have a greater chance of showing
# differences due to their complexity. for now I think the below looks great!
# M: For sure—it wouldn't be that hard at all to define a primitive ConditionalOperator! 
# just we would have to have a different .name for them (or should we? I'm not sure it'd end
# up mattering since you're never using them at the same time presumably—only the class
# name needs to be different)
class ConditionalOperator(DerivedOperator):
    name = "\\rightarrow"
    arity = 2
<<<<<<< HEAD

=======
>>>>>>> 52fbc943
    # B: this is really clean and nice. I'm wondering if derived_definition can
    # be pushed to DerivedOperator? might help with the linter error as well?
    # M: I tried something else to deal with linter complaint, just I'm not sure how we'd push
    # derived_definition over
<<<<<<< HEAD
    # B: got it. this reads well and is really simple for the user
    # LINTER: Instance method should take 'self' as a parameter
    def derived_definition(self, leftarg, rightarg):
=======
    @staticmethod # could also be defined with @classmethod, though slightly differently
    def derived_definition(leftarg, rightarg): # LINTER: Instance method should take 'self' as a parameter
                                                # M: hmm that's odd, this shouldn't be an instance method
                                                # M: attempted to fix that?
>>>>>>> 52fbc943
        return [OrOperator, [NegOperator, leftarg], rightarg]
    # M: seems that to avoid the linter issues there are a couple solns:
        # 1. put a decorator on top of the definition (liek @staticmethod or @classmethod). 
        # disadvantage: not something a beginner would understand, though certainly easy to execute
        # I've left it just to show what it would look like
            # 1b. @classmethod. disadvantage: kind of just kicking the problem of misleadingly
            # putting self in the definition to putting another confusing thing in there
            # 1a. @staticmethod. Advantage: no need to put self or cls in the function def
        # 2. define derived_definition as a class property
            # 2a. define it as a lambda function
            # 2b. assign it to a function defined outside the scope of the class. disadvantage: 
            # you have to define the thing elsewhere which is not practical
        # 3. define it as an instance methhod (with self). Advantage: familiar syntax. Disadvantage:
        # self will never be used in the derived definition, and what an operator instance is 
        # good for—the semantics—is not needed for the derived definitions
    
class BiconditionalOperator(Operator):
    name = "\\leftrightarrow"
    arity = 2

    # NOTE: third try
    def derived_definition(self, leftarg, rightarg):
        neg_left = [NegOperator, leftarg]
        neg_right = [NegOperator, rightarg]
        both_true = [AndOperator, leftarg, rightarg]
        both_false = [AndOperator, neg_left, neg_right]
        return [OrOperator, both_true, both_false]

    # # NOTE: second try
    # def true_at(self, leftarg, rightarg, eval_world):
    #     """doc string place holder"""
    #     sem = self.semantics
    #     return sem.false_at(leftarg, eval_world) == sem.true_at(rightarg, eval_world)
    #
    # def false_at(self, leftarg, rightarg, eval_world):
    #     """doc string place holder"""
    #     sem = self.semantics
    #     return sem.true_at(leftarg, eval_world) != sem.false_at(rightarg, eval_world)
    #
    # # B: is there a better way to do this?
    # def find_verifiers_and_falsifiers(self, leftprop, rightprop):
    #     Y_V, Y_F = leftprop.find_proposition()
    #     Z_V, Z_F = rightprop.find_proposition()
    #     true_true = self.product(Y_V, Z_V)
    #     true_false = self.product(Y_V, Z_F)
    #     false_true = self.product(Y_F, Z_V)
    #     false_false = self.product(Y_F, Z_F)
    #     return (self.coproduct(true_true, false_false), self.product(true_false, false_true))

    # # NOTE: first try
    # def true_at(self, leftarg, rightarg, eval_world):
    #     sem = self.semantics
    #     left_implication = [ImplicationOperator(sem), leftarg, rightarg]
    #     right_implication = [ImplicationOperator(sem), rightarg, leftarg]
    #     return AndOperator(sem).true_at(left_implication, right_implication, eval_world)
    # 
    # def false_at(self, leftarg, rightarg, eval_world):
    #     sem = self.semantics
    #     left_implication = [ImplicationOperator(sem), leftarg, rightarg]
    #     right_implication = [ImplicationOperator(sem), rightarg, leftarg]
    #     return AndOperator(sem).false_at(left_implication, right_implication, eval_world)
    # 
    # def find_verifiers_and_falsifiers(self, leftprop, rightprop):
    #     sem = self.semantics
    #     prop_class, model_structure = leftprop.__class__, leftprop.model_structure
    #     left_prefix, right_prefix = leftprop.prefix_sentence, rightprop.prefix_sentence
    #     left_impl = prop_class([ImplicationOperator(sem), left_prefix, right_prefix], model_structure)
    #     right_impl = prop_class([ImplicationOperator(sem), right_prefix, left_prefix], model_structure)
    #     return AndOperator(sem).find_verifiers_and_falsifiers(left_impl, right_impl)


class TopOperator(Operator):
    """doc string place holder"""

    name = "\\top"
    arity = 0

    def true_at(
        self, no_args, eval_world
    ):  # for consistency with recursive call in Semantics class
        """doc string place holder"""
        N = self.semantics.N
        x = z3.BitVec("top_x", N)
        return  # TODO (this and all below)
        # return Exists(x, self.semantics.is_part_of(x, eval_world))
        # B: the way this goes in the semantics is that \top is verified by the null state which
        # is a part of every world state, and so \top is true at every world. so perhaps what this
        # should do is say that there is a part of eval_world which makes \top true.

    def false_at(self, no_args, eval_world):  # see true_at comment
        """doc string place holder"""
        N = self.semantics.N
        return z3.BitVecVal(0, N) == z3.BitVecVal(1, N)
        # B: the way it goes in the semantics is that \top has no falsifiers and so there is no
        # part of any world which makes it false. so perhaps what this should do is say that there
        # is a part of eval_world which makes \top false.

    def find_verifiers_and_falsifiers(self, argprop):
        # B: V is the set containing just the null state and F is empty
        pass


class BotOperator(Operator):
    """doc string place holder"""

    name = "\\bot"
    arity = 0

    def true_at(self, no_args, eval_world):  # see comment at true_at for TopOperator
        """doc string place holder"""
        N = self.semantics.N
        return z3.BitVecVal(0, N) == z3.BitVecVal(1, N)
        # B: similar comments apply as in \top

    def false_at(self, no_args, eval_world):  # see comment at true_at for TopOperator
        """doc string place holder"""
        N = self.semantics.N
        return z3.BitVecVal(1, N) == z3.BitVecVal(1, N)
        # B: similar comments apply as in \top

    def find_verifiers_and_falsifiers(self, argprop):
        # B: V is the set containing just the full state and F is the set of all states
        pass<|MERGE_RESOLUTION|>--- conflicted
+++ resolved
@@ -331,24 +331,14 @@
 class ConditionalOperator(DerivedOperator):
     name = "\\rightarrow"
     arity = 2
-<<<<<<< HEAD
-
-=======
->>>>>>> 52fbc943
     # B: this is really clean and nice. I'm wondering if derived_definition can
     # be pushed to DerivedOperator? might help with the linter error as well?
     # M: I tried something else to deal with linter complaint, just I'm not sure how we'd push
     # derived_definition over
-<<<<<<< HEAD
-    # B: got it. this reads well and is really simple for the user
-    # LINTER: Instance method should take 'self' as a parameter
-    def derived_definition(self, leftarg, rightarg):
-=======
     @staticmethod # could also be defined with @classmethod, though slightly differently
     def derived_definition(leftarg, rightarg): # LINTER: Instance method should take 'self' as a parameter
                                                 # M: hmm that's odd, this shouldn't be an instance method
                                                 # M: attempted to fix that?
->>>>>>> 52fbc943
         return [OrOperator, [NegOperator, leftarg], rightarg]
     # M: seems that to avoid the linter issues there are a couple solns:
         # 1. put a decorator on top of the definition (liek @staticmethod or @classmethod). 
