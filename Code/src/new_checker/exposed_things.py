from z3 import (
    And,
    BitVec,
    BitVecs,
    BitVecSort,
    BitVecVal,
    BoolSort,
    Function,
    Implies,
    Not,
    Or,
    # BitVecSortRef,
    # simplify,
    # substitute,
    )

from syntax import AtomSort

from hidden_things import(
    Operator,
    Proposition,
)

from old_semantics_helpers import (
    product,
    coproduct, 
    ForAll,
    Exists
)


class Semantics:
    def __init__(self, N):
        self.N = N
        self.verify = Function("verify", BitVecSort(N), AtomSort, BoolSort())
        self.falsify = Function("falsify", BitVecSort(N), AtomSort, BoolSort())
        self.possible = Function("possible", BitVecSort(N), BoolSort())
        self.main_world = BitVec("w", N) # B: I figured this might help users
        x, y = BitVecs("frame_x frame_y", N)
        self.frame_constraints = [
            ForAll([x, y], Implies(And(self.possible(y), self.is_part_of(x, y)), self.possible(x))),
            # NOTE: not needed give that bitvector spaces are complete because finite
            # ForAll([x, y], Exists(z, self.fusion(x, y) == z)), # M: is this necessary?
            self.is_world(self.main_world),
        ]
        self.premise_behavior = self.true_at
        self.conclusion_behavior = self.false_at
    
    def fusion(self, bit_s, bit_t):
        """the result of taking the maximum for each index in bit_s and bit_t
        returns a Z3 constraint"""
        return bit_s | bit_t

    def is_part_of(self, bit_s, bit_t):
        """the fusion of bit_s and bit_t is identical to bit_t
        returns a Z3 constraint"""
        return self.fusion(bit_s, bit_t) == bit_t

    def non_null_part_of(self, bit_s, bit_t):
        """bit_s verifies atom and is not the null state
        returns a Z3 constraint"""
        return And(Not(bit_s == 0), self.is_part_of(bit_s, bit_t))

    def compatible(self, bit_x, bit_y):
        """the fusion of bit_x and bit_y is possible
        returns a Z3 constraint"""
        return self.possible(self.fusion(bit_x, bit_y))

    def maximal(self, bit_w):
        """bit_w includes all compatible states as parts.
        returns a Z3 constraint"""
        x = BitVec("max_x", self.N)
        return ForAll(
            x,
            Implies(
                self.compatible(x, bit_w),
                self.is_part_of(x, bit_w),
            ),
        )

    def is_world(self, bit_w):
        """bit_w is both possible and maximal.
        returns a Z3 constraint"""
        return And(
            self.possible(bit_w),
            self.maximal(bit_w),
        )

    def max_compatible_part(self, bit_x, bit_w, bit_y):
        """bit_x is the biggest part of bit_w that is compatible with bit_y.
        returns a Z3 constraint"""
        z = BitVec("max_part", self.N)
        return And(
            self.is_part_of(bit_x, bit_w),
            self.compatible(bit_x, bit_y),
            ForAll(
                z,
                Implies(
                    And(
                        self.is_part_of(z, bit_w),
                        self.compatible(z, bit_y),
                        self.is_part_of(bit_x, z),
                    ),
                    bit_x == z,
                ),
            ),
        )

    def is_alternative(self, bit_u, bit_y, bit_w):
        """
        bit_u is a world that is the alternative that results from imposing state bit_y on
        world bit_w.
        returns a Z3 constraint
        """
        z = BitVec("alt_z", self.N)
        return And(
            self.is_world(bit_u),
            self.is_part_of(bit_y, bit_u),
            And(self.is_part_of(z, bit_u), self.max_compatible_part(z, bit_w, bit_y)),
        )
    
    def true_at(self, prefix_sentence, eval_world):
        if len(prefix_sentence) == 1 and '\\' not in str(prefix_sentence[0]): # sentence letter case
            sent = prefix_sentence[0]
            x = BitVec("t_atom_x", self.N)
            return Exists(x, And(self.is_part_of(x, eval_world), self.verify(x, sent)))
        operator = prefix_sentence[0]
        args = prefix_sentence[1:]
        return operator.true_at(*args, eval_world)

    def false_at(self, prefix_sentence, eval_world):
        if len(prefix_sentence) == 1 and '\\' not in str(prefix_sentence[0]): # sentence letter case
            sent = prefix_sentence[0]
            x = BitVec("f_atom_x", self.N)
            return Exists(x, And(self.is_part_of(x, eval_world), self.falsify(x, sent)))
        operator = prefix_sentence[0]
        args = prefix_sentence[1:]
        return operator.false_at(*args, eval_world)

# M: lots of things in this are going to be generic to anyone's definition of propositions
# e.g. __repr__, __hash__, some things in __init__. It would be nice to hide these from users
# especially since they may cause confusion to python beginners ("what's __hash__ and why
# does it return 0?"). To this end I was thinking of making a parent class for Propositions
# that has all the hidden stuff—much like Operator is to e.g. AndOperator. (I went ahead
# and made that change because it was fairly easy to do and can be easily reverted. If you think this is
# a good idea, let me know what you think might be a good name for that parent class. 
# (or a better new name for the child class)
# I'm at a bit of an impasse because I like Proposition for the class the user defines,
# but at the same time that's the only name I could think of for the generic class. 
# B: that's a great idea. as for the name, maybe we could do 'Proposition' for the parent class
# and 'Defined' for the child class so that it looks like: class Defined(Proposition).

class Defined(Proposition):
    """Defines the proposition assigned to the sentences of the language.
    all user has to keep for their own class is super().__init__ and super().__poster_init__
    in the __init__ method. 
    """

    def __init__(self, prefix_sentence, model_structure):
        super().__init__(prefix_sentence, model_structure)
        super().__post_init__()
        self.verifiers, self.falsifiers = self.find_verifiers_and_falsifiers()
<<<<<<< HEAD

        # self.verifiers, self.falsifiers = None, None # for avoiding useless recursion
        # self.model_structure.all_propositions[self.name] = self
        # self.model_structure.all_propositions.add(self)
        # M: applies to any def of Proposition,
        # but needs to be left here because it must happen after find_verifiers_and_falsifiers
        # (more generally, it depends on __eq__, which is user-defined and which in this def 
        # of Propositions depends on verifiers and falsifiers)
=======
        
        # super().__post_init__() # would "hide" the line below from the user, if desired
        self.model_structure.all_propositions[self.name] = self
>>>>>>> d7d17a64

    def __eq__(self, other):
        if (self.verifiers == other.verifiers
            and self.falsifiers == other.falsifiers
            and str(self.prefix_sentence) == str(other.prefix_sentence)
            ):
            return True
        return False

    def proposition_constraints(self, atom, model_setup):
        '''
        currently does not have contingent props. commented code (null_cons and skolem, latter of
        which was no longer needed) in addition to contingent props was deleted for space
        '''
        # B: these following null_constraints should be included given the
        # default values `contingent = false` and `non_null = true`.
        # we need to exclude these constraints otherwise.
        # M: so if contingent=F and non_null=T, these are included?
        # what about contingent=F and nnn=F, c=T and nnn=T, c=F and nnn=T?
        # B: since contingent entails non_null, if contingent=T, then non_null can be excluded.
        # if contingent=F, then non_null can be included by default, or set to F by the user.
        # I'm imagining some of this stuff to be handled in the Inputs class where the result
        # assigns a bool to a non_null variable that is called on here to add the constraints
        # below or not. so all we need here is a way to include or exclude these constraints.
        # I added something along these lines below
        semantics = model_setup.semantics
        non_null = model_setup.non_null
        x = BitVec("prop_x", semantics.N)
        y = BitVec("prop_y", semantics.N)
        non_null_constraints = [
            Not(semantics.verify(0, atom)), 
            Not(semantics.falsify(0, atom)),
        ]
        classical_constraints = [
            ForAll(
                [x, y],
                Implies(
                    And(semantics.verify(x, atom), semantics.verify(y, atom)), semantics.verify(semantics.fusion(x, y), atom)
                ),
            ),
            ForAll(
                [x, y],
                Implies(
                    And(semantics.falsify(x, atom), semantics.falsify(y, atom)), semantics.falsify(semantics.fusion(x, y), atom)
                ),
            ),
            ForAll(
                [x, y],
                Implies(And(semantics.verify(x, atom), semantics.falsify(y, atom)), Not(semantics.compatible(x, y))),
            ),
            ForAll(
                x,
                Implies(
                    semantics.possible(x),
                    Exists(
                        y,
                        And(
                            semantics.compatible(x, y),
                            Or(semantics.verify(y, atom), semantics.falsify(y, atom)),
                        ),
                    ),
                ),
            ),
        ]
        constraints = classical_constraints
        if non_null:
            constraints += non_null_constraints
        return constraints
    
    # TODO: separate names for this function and the one in operators
    def find_verifiers_and_falsifiers(self):
        # if not(self.verifiers is None and self.falsifiers is None):
        #     return
        # M: not sure if the above helps
        # B: perhaps we could raise an error if there are no verifiers or falsifiers?
        # M: this is a remnant of the attempt explained in the long comment below
        all_bits= self.model_structure.all_bits
        model = self.model_structure.z3_model
        sem = self.semantics
        if len(self.prefix_sentence) == 1:
            atom = self.prefix_sentence[0]
            V = {bit for bit in all_bits if model.evaluate(sem.verify(bit, atom))}
            F = {bit for bit in all_bits if model.evaluate(sem.falsify(bit, atom))}
            return V, F
        operator, prefix_args = self.prefix_sentence[0], self.prefix_sentence[1:]

        # NOTE: this seems very close; just needs debugging and build prop dictionary here
        # # B: might as well add to proposition dictionary here
        # current_props = {str(p.prefix_sentence):p for p in self.model_structure.all_propositions}
        # children_subprops = []
        # for arg in prefix_args:
        #     if str(arg) in current_props:
        #         children_subprops.append(current_props[str(arg)])
        #     else:
        #         children_subprops.append(Proposition(arg, self.model_structure))

        children_subprops = [Defined(arg, self.model_structure) for arg in prefix_args]
        return operator.find_verifiers_and_falsifiers(*children_subprops)
        
    def truth_or_falsity_at_world(self, world):
        semantics = self.model_structure.model_setup.semantics
        z3_model = self.model_structure.z3_model
        for bit in self.verifiers:
            if z3_model.evaluate(semantics.is_part_of(bit, world)):
                return True
        return False

class AndOperator(Operator):
    """doc string place holder"""
    name = '\\wedge'
    arity = 2

    def true_at(self, leftarg, rightarg, eval_world):
        """doc string place holder"""
        sem = self.semantics
        return And(sem.true_at(leftarg, eval_world), sem.true_at(rightarg, eval_world))

    def false_at(self, leftarg, rightarg, eval_world):
        """doc string place holder"""
        sem = self.semantics
        return Or(sem.false_at(leftarg, eval_world), sem.false_at(rightarg, eval_world))
    
    def find_verifiers_and_falsifiers(self, leftprop, rightprop):
        Y_V, Y_F = leftprop.find_verifiers_and_falsifiers()
        Z_V, Z_F = rightprop.find_verifiers_and_falsifiers()
        return (product(Y_V, Z_V), coproduct(Y_F, Z_F))

class OrOperator(Operator):
    """doc string place holder"""
    name = '\\vee'
    arity = 2

    def true_at(self, leftarg, rightarg, eval_world):
        """doc string place holder"""
        sem = self.semantics
        return Or(sem.true_at(leftarg, eval_world), sem.true_at(rightarg, eval_world))

    def false_at(self, leftarg, rightarg, eval_world):
        """doc string place holder"""
        sem = self.semantics
        return And(sem.false_at(leftarg, eval_world), sem.false_at(rightarg, eval_world))
    
    def find_verifiers_and_falsifiers(self, leftprop, rightprop):
        Y_V, Y_F = leftprop.find_verifiers_and_falsifiers()
        Z_V, Z_F = rightprop.find_verifiers_and_falsifiers()
        return (coproduct(Y_V, Z_V), product(Y_F, Z_F))

class NegOperator(Operator):
    """doc string place holder"""
    name = '\\neg'
    arity = 1

    def true_at(self, arg, eval_world):
        """doc string place holder"""
        return self.semantics.false_at(arg, eval_world)

    def false_at(self, arg, eval_world):
        """doc string place holder"""
        return self.semantics.true_at(arg, eval_world)
    
    def find_verifiers_and_falsifiers(self, argprop):
        Y_V, Y_F = argprop.find_verifiers_and_falsifiers()
        return (Y_F, Y_V)

class TopOperator(Operator):
    """doc string place holder"""
    name = '\\top'
    arity = 0

    def true_at(self, no_args, eval_world): # for consistency with recursive call in Semantics class
        """doc string place holder"""
        N = self.semantics.N
        x = BitVec("top_x", N)
        return # TODO (this and all below)
        # return Exists(x, self.semantics.is_part_of(x, eval_world))
        # B: the way this goes in the semantics is that \top is verified by the null state which
        # is a part of every world state, and so \top is true at every world. so perhaps what this
        # should do is say that there is a part of eval_world which makes \top true.

    def false_at(self, no_args, eval_world): # see true_at comment
        """doc string place holder"""
        N = self.semantics.N
        return BitVecVal(0,N) == BitVecVal(1,N)
        # B: the way it goes in the semantics is that \top has no falsifiers and so there is no
        # part of any world which makes it false. so perhaps what this should do is say that there
        # is a part of eval_world which makes \top false.
    
    def find_verifiers_and_falsifiers(self, argprop):
        # B: V is the set containing just the null state and F is empty
        pass

class BotOperator(Operator):
    """doc string place holder"""
    name = '\\bot'
    arity = 0

    def true_at(self, no_args, eval_world): # see comment at true_at for TopOperator
        """doc string place holder"""
        N = self.semantics.N
        return BitVecVal(0,N) == BitVecVal(1,N)
        # B: similar comments apply as in \top

    def false_at(self, no_args, eval_world): # see comment at true_at for TopOperator
        """doc string place holder"""
        N = self.semantics.N
        return BitVecVal(1,N) == BitVecVal(1,N)
        # B: similar comments apply as in \top
    
    def find_verifiers_and_falsifiers(self, argprop):
        # B: V is the set containing just the full state and F is the set of all states
        pass<|MERGE_RESOLUTION|>--- conflicted
+++ resolved
@@ -160,20 +160,9 @@
         super().__init__(prefix_sentence, model_structure)
         super().__post_init__()
         self.verifiers, self.falsifiers = self.find_verifiers_and_falsifiers()
-<<<<<<< HEAD
-
-        # self.verifiers, self.falsifiers = None, None # for avoiding useless recursion
-        # self.model_structure.all_propositions[self.name] = self
-        # self.model_structure.all_propositions.add(self)
-        # M: applies to any def of Proposition,
-        # but needs to be left here because it must happen after find_verifiers_and_falsifiers
-        # (more generally, it depends on __eq__, which is user-defined and which in this def 
-        # of Propositions depends on verifiers and falsifiers)
-=======
         
         # super().__post_init__() # would "hide" the line below from the user, if desired
         self.model_structure.all_propositions[self.name] = self
->>>>>>> d7d17a64
 
     def __eq__(self, other):
         if (self.verifiers == other.verifiers
