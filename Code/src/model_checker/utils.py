--- conflicted
+++ resolved
@@ -709,10 +709,7 @@
         model_constraints, 
         settings,
     )
-<<<<<<< HEAD
     return model_structure.check_result()
-=======
-    return model_structure.check_result
 
 
 class TestResultData:
@@ -928,4 +925,3 @@
         model_structure=model_structure,
         strategy_name=strategy_name
     )
->>>>>>> 6c95d3e7
