--- conflicted
+++ resolved
@@ -71,14 +71,6 @@
         )
         
         self.main_world = z3.BitVec("w", self.N)
-<<<<<<< HEAD
-        self.main_point = {
-            "world" : self.main_world
-        }
-
-        # Define frame constraints
-        x, y, z = z3.BitVecs("frame_x frame_y frame_z", self.N)
-=======
         self.main_point = {"world": self.main_world}
         
         # Simple counter for unique naming
@@ -304,7 +296,6 @@
         x, y, z = z3.BitVecs("frame_x frame_y frame_z", self.N)
         
         # Actuality constraint
->>>>>>> 6c95d3e7
         actuality = self.is_world(self.main_world)
         
         # Basic uninegation properties
@@ -317,15 +308,7 @@
         )
         
         # Null state excludes nothing
-<<<<<<< HEAD
-        # NOTE: adding the negation of this constraint is satisfiable and so not already entailed
-        null_state = ForAll(
-            x,
-            z3.Not(self.excludes(self.null_state, x))
-        )
-=======
         null_state = ForAll(x, z3.Not(self.excludes(self.null_state, x)))
->>>>>>> 6c95d3e7
         
         # Harmony between worlds and possibility
         harmony = ForAll( 
@@ -367,10 +350,7 @@
             )
         )
 
-<<<<<<< HEAD
-=======
         # Excluders exist for non-null states
->>>>>>> 6c95d3e7
         excluders = ForAll(
             x,
             z3.Implies(
@@ -396,17 +376,8 @@
                 )
             )
         )
-<<<<<<< HEAD
-
-        # NOTE: used to prove that the null_state is always possible
-        impossible_null = z3.Not(self.possible(self.null_state))
-        
-
-        # Set frame constraints
-=======
         
         # Set frame constraints (same selection as attempt1_refactor_old)
->>>>>>> 6c95d3e7
         self.frame_constraints = [
             # Core constraints
             actuality,
@@ -421,136 +392,6 @@
             # excluders,
             # partial_excluders,
         ]
-<<<<<<< HEAD
-
-        self.premise_behavior = lambda premise: self.true_at(premise, self.main_point["world"])
-        self.conclusion_behavior = lambda conclusion: self.false_at(conclusion, self.main_point["world"])
-
-    # # TODO: this has to be the problem but looks find
-    # def conflicts(self, bit_e1, bit_e2):
-    #     f1, f2 = z3.BitVecs("f1 f2", self.N)
-    #     return z3.And(
-    #         self.is_part_of(f1, bit_e1),
-    #         self.is_part_of(f2, bit_e2),
-    #         self.excludes(f1, f2),
-    #     )
-
-    # TODO: this has to be the problem but looks find
-    def conflicts(self, bit_e1, bit_e2):
-        f1, f2 = z3.BitVecs("f1 f2", self.N)
-        return Exists(
-            [f1, f2],
-            z3.And(
-                self.is_part_of(f1, bit_e1),
-                self.is_part_of(f2, bit_e2),
-                self.excludes(f1, f2),
-            ),
-        )
-
-    def coheres(self, bit_e1, bit_e2):
-        return z3.Not(self.conflicts(bit_e1, bit_e2))
-
-    def possible(self, bit_e):
-        return self.coheres(bit_e, bit_e)
-
-    def compossible(self, bit_e1, bit_e2):
-        return self.possible(self.fusion(bit_e1, bit_e2))
-
-    # B: compossible => coheres but not vice versa
-    # would they be equivalent if the following constraint were added:
-    # (CON_REF) if x and y are parts of s that exclude each other, then s excludes s
-
-    def is_world(self, bit_s):
-        """
-        Determines if a state is a world by checking if it is possible and maximal.
-        A state is maximal if it has no proper extension that is possible.
-
-        Args:
-            bit_s: BitVec representing the state to check
-
-        Returns:
-            z3.BoolRef: Formula that is true iff bit_s is a world
-        """
-        m = z3.BitVec("m", self.N)
-        return z3.And(
-            self.possible(bit_s),
-            z3.Not(
-                Exists(
-                    m,
-                    z3.And(
-                        self.is_proper_part_of(bit_s, m),
-                        self.possible(m)
-                    )
-                )
-            )
-        )
-
-    def necessary(self, bit_e1):
-        x = z3.BitVec("nec_x", self.N)
-        return ForAll(x, z3.Implies(self.possible(x), self.compossible(bit_e1, x)))
-
-    def collectively_excludes(self, bit_s, set_P):
-        return self.excludes(bit_s, self.total_fusion(set_P))
-
-    def individually_excludes(self, bit_s, set_P):
-        sub_s, p = z3.BitVecs("sub_s p", self.N)
-        P = self.z3_set(set_P, self.N)
-        cond_a = Exists(
-            [sub_s, p],
-            z3.And(self.is_part_of(sub_s, bit_s), P[p], self.excludes(sub_s, p)),
-        )
-        # Sigma is upper bound on excluders of set P
-        Sigma = z3.BitVec(str(set_P), self.N)
-        x, y, z, p = z3.BitVecs("x y z p", self.N)
-        Sigma_UB = ForAll(
-            x,
-            z3.Implies(
-                Exists(
-                    p,
-                    z3.And(
-                        P[p],
-                        self.excludes(x, p)
-                    )
-                ),
-                self.is_part_of(x, Sigma)
-            ),
-        )
-        # Sigma is the least upper bound on excluders of set P
-        Sigma_LUB = ForAll(
-            z,
-            z3.Implies(
-                ForAll(
-                    y,
-                    z3.Implies(
-                        Exists(
-                            p,
-                            z3.And(
-                                P[p],
-                                self.excludes(y, p)
-                            )
-                        ),
-                        self.is_part_of(y, z),
-                    ),
-                ),
-                z == Sigma
-            ),
-        )
-
-        return z3.And(
-            cond_a,
-            Sigma_UB,
-            Sigma_LUB,
-            self.is_part_of(bit_s, Sigma)
-        )
-
-    def emergently_excludes(self, bit_s, set_P):
-        return z3.And(
-            self.collectively_excludes(bit_s, set_P),
-            z3.Not(self.individually_excludes(bit_s, set_P)),
-        )
-
-    def precludes(self, state, z3_set):
-=======
         
     def _get_frame_constraints(self):
         """Get all frame constraints for the model."""
@@ -558,7 +399,6 @@
         
         
     def atom_constraints(self, letter_id, sentence_letters, settings):
->>>>>>> 6c95d3e7
         """
         Return constraints for an atomic sentence.
         """
@@ -603,61 +443,6 @@
                             ))
                         )
                     )
-<<<<<<< HEAD
-                )
-            ),
-            ForAll( # 2. h(z) is a part of the state for all extended_verifiers z of the argument
-                z,
-                z3.Implies(
-                    z3_set[z],
-                    self.is_part_of(h(z), state),
-                )
-            ),
-            ForAll( # 3. the state is the smallest state to satisfy condition 2
-                u,
-                z3.Implies(
-                    ForAll(
-                        v,
-                        z3.Implies(
-                            z3_set[v],
-                            self.is_part_of(h(v), state)
-                        )
-                    ),
-                    self.is_part_of(state, u)
-                )
-            )
-        )
-
-    def occurs(self, bit_s):
-        return self.is_part_of(bit_s, self.main_world)
-    
-    # TODO: should this be eval_point?
-    def true_at(self, sentence, eval_world):
-        sentence_letter = sentence.sentence_letter
-        if sentence_letter is not None:
-            x = z3.BitVec("t_atom_x", self.N)
-            return Exists(
-                x,
-                z3.And(
-                    self.is_part_of(x, eval_world),
-                    self.verify(x, sentence_letter)
-                )
-            )
-        operator = sentence.operator
-        arguments = sentence.arguments or ()
-        return operator.true_at(*arguments, eval_world)
-
-    def false_at(self, sentence, eval_world):
-        return z3.Not(self.true_at(sentence, eval_world))
-
-    def extended_verify(self, state, sentence, eval_world):
-        sentence_letter = sentence.sentence_letter
-        if sentence_letter is not None:
-            return self.verify(state, sentence_letter)
-        operator = sentence.operator
-        arguments = sentence.arguments or ()
-        return operator.extended_verify(state, *arguments, eval_world)
-=======
         
         return atom_constraints
         
@@ -715,7 +500,6 @@
     def extended_compute_verifiers(self, sentence, model, eval_point):
         """Delegate to semantics."""
         return self.semantics.extended_compute_verifiers(sentence, model, eval_point)
->>>>>>> 6c95d3e7
 
 
 class WitnessStructure(model.ModelDefaults):
@@ -729,282 +513,11 @@
                 f"got {type(model_constraints)}."
             )
 
-<<<<<<< HEAD
-    def __init__(self, sentence_obj, model_structure, eval_world='main'):
-        """TODO"""
-
-        super().__init__(sentence_obj, model_structure)
-
-        self.z3_model = model_structure.z3_model
-        self.eval_world = model_structure.main_point["world"] if eval_world == 'main' else eval_world
-        self.all_states = model_structure.all_states
-        self.verifiers = self.find_proposition()
-        self.precluders = self.find_precluders(self.verifiers)
-
-    def __eq__(self, other):
-        return (self.verifiers == other.verifiers)
-
-    def __repr__(self):
-        N = self.model_structure.model_constraints.semantics.N
-        possible = self.model_structure.model_constraints.semantics.possible
-        z3_model = self.model_structure.z3_model
-        ver_states = {
-            bitvec_to_substates(bit, N)
-            for bit in self.verifiers
-            if z3_model.evaluate(possible(bit)) or self.settings['print_impossible']
-        }
-        # NOTE: I left this b/c I think it may make sense to add falsifiers
-        # these would be defined as the exact excluders
-        # if isinstance(self.falsifiers, set): # because default is an empty list
-        #     fal_states = {
-        #         bitvec_to_substates(bit, N)
-        #         for bit in self.falsifiers
-        #         if z3_model.evaluate(possible(bit)) or self.settings['print_impossible']
-        #     }
-        #     return f"< {pretty_set_print(ver_states)}, {pretty_set_print(fal_states)} >"
-        return pretty_set_print(ver_states)
-
-    def find_precluders(self, py_verifier_set):
-        z3_verifier_set = self.semantics.z3_set(py_verifier_set, self.N)
-        precludes = self.semantics.precludes
-        all_states = self.semantics.all_states
-        result = set()
-        for state in all_states:
-            preclude_formula = precludes(state, z3_verifier_set)
-            preclude_result = self.z3_model.evaluate(preclude_formula)
-            # Check if the evaluated result is True
-            if preclude_result == True:
-                result.add(state)
-        return result
-
-    def proposition_constraints(self, sentence_letter):
-        """
-        Generates Z3 constraints for a sentence letter including the classical
-        constraints and optionally the non-null, contingent, and disjoint
-        constraints depending on the user settings."""
-
-        semantics = self.semantics
-        N = semantics.N
-
-        def get_fusion_closure_constraint():
-            x, y = z3.BitVecs("cl_prop_x cl_prop_y", N)
-            """The classical_constraints rule out truth_value gaps and gluts."""
-            verifier_fusion_closure = ForAll(
-                [x, y],
-                z3.Implies(
-                    z3.And(semantics.verify(x, sentence_letter), semantics.verify(y, sentence_letter)),
-                    semantics.verify(semantics.fusion(x, y), sentence_letter),
-                ),
-            )
-            return [verifier_fusion_closure]
-
-        def get_non_empty_constraints():
-            """The non_empty_constraints are important to avoid trivializing
-            the disjoin_constraints, but are entailed by the contingent_constraints."""
-            x = z3.BitVec("ct_empty_x", N)
-            return [
-                z3.Exists(
-                    x,
-                    semantics.verify(x, sentence_letter)
-                )
-            ]
-
-        def get_non_null_constraints():
-            """The non_null_constraints are important to avoid trivializing
-            the disjoin_constraints, but are entailed by the contingent_constraints."""
-            return [z3.Not(semantics.verify(0, sentence_letter))]
-
-        def get_possible_constraints():
-            """The possible_constraint entail the non_null_constraints."""
-            x = z3.BitVec("ps_prop_x", N)
-            possible_verifier = Exists(
-                x,
-                z3.And(
-                    semantics.possible(x),
-                    semantics.verify(x, sentence_letter)
-                )
-            )
-            return [possible_verifier]
-
-        def get_contingent_constraint():
-            """The contingent_constraint entail the possible_constraint."""
-
-            # Abbreviations
-            extended_verify = semantics.extended_verify
-            excludes = semantics.excludes
-            is_part_of = semantics.is_part_of
-
-            # NOTE: that Z3 can introduce arbitrary functions demonstrates its expressive power
-            h = z3.Function(
-                f"h_{sentence_letter}",   # function name
-                z3.BitVecSort(N),           # bitvector argument type
-                z3.BitVecSort(N)            # bitvector return type
-            )
-
-            w, m, x, y, z, u, v = z3.BitVecs("w m x y z u v", N)
-
-            possibly_true = Exists(
-                w,
-                z3.And(
-                    semantics.possible(w),
-                    semantics.verify(w, sentence_letter)
-                )
-            )
-            possibly_false = Exists(
-                m,
-                z3.And(
-                    ForAll( # 1. for every extended_verifiers x of the argument, there 
-                        x,  #    is some part y of x where h(x) excludes y                                    
-                        z3.Implies(
-                            semantics.verify(x, sentence_letter), # member of sentence_letter's set of verifiers
-                            Exists(
-                                y,
-                                z3.And(
-                                    is_part_of(y, x),
-                                    excludes(h(x), y)
-                                )
-                            )
-                        )
-                    ),
-                    ForAll( # 2. h(z) is a part of the state for all extended_verifiers z of the sentence_letter
-                        z,
-                        z3.Implies(
-                            semantics.verify(z, sentence_letter),
-                            is_part_of(h(z), m),
-                        )
-                    ),
-                    ForAll( # 3. the state is the smallest state to satisfy condition 2
-                        u,
-                        z3.Implies(
-                            ForAll(
-                                v,
-                                z3.Implies(
-                                    semantics.verify(v, sentence_letter),
-                                    is_part_of(h(v), m)
-                                )
-                            ),
-                            is_part_of(m, u)
-                        )
-                    )
-                )
-            )
-            return [possibly_true, possibly_false]
-
-        def get_disjoint_constraints():
-            """The non_null_constraints are included in disjoin_constraints."""
-            x, y, z = z3.BitVecs("dj_prop_x dj_prop_y dj_prop_z", N)
-            disjoint_constraints = []
-            for other_letter in self.sentence_letters:
-                if other_letter is not sentence_letter:
-                    other_disjoint_atom = ForAll(
-                        [x, y],
-                        z3.Implies(
-                            z3.And(
-                                semantics.non_null_part_of(x, y),
-                                semantics.verify(y, sentence_letter),
-                            ),
-                            ForAll(
-                                z,
-                                z3.Implies(
-                                    semantics.verify(z, other_letter),
-                                    z3.Not(semantics.is_part_of(x, z)),
-                                )
-                            )
-                        )
-                    )
-                    disjoint_constraints.append(other_disjoint_atom)
-            return disjoint_constraints
-
-        # Collect constraints
-        constraints = []
-        non_empty_needed = True
-        non_null_needed = True
-        if self.settings['contingent']:
-            constraints.extend(get_contingent_constraint())
-            non_empty_needed = False
-        if self.settings['possible'] and not self.settings['contingent']:
-            constraints.extend(get_possible_constraints())
-            non_empty_needed = False
-        if self.settings['non_empty'] and non_empty_needed:
-            constraints.extend(get_non_empty_constraints())
-        if self.settings['disjoint']:
-            constraints.extend(get_disjoint_constraints())
-            constraints.extend(get_non_null_constraints())
-            non_null_needed = False
-        if self.settings['non_null'] and non_null_needed:
-            constraints.extend(get_non_null_constraints())
-        if self.settings['fusion_closure']:
-            constraints.extend(get_fusion_closure_constraint())
-        return constraints
-
-    def find_proposition(self):
-        """takes self, returns the V, F tuple
-        used in find_verifiers"""
-        all_states = self.model_structure.all_states
-        model = self.model_structure.z3_model
-        semantics = self.semantics
-        eval_world = self.eval_world
-        operator = self.operator
-        arguments = self.arguments or ()
-        sentence_letter = self.sentence_letter
-        if sentence_letter is not None:
-            V = {
-                bit for bit in all_states
-                if model.evaluate(semantics.verify(bit, sentence_letter))
-            }
-            return V
-        if operator is not None:
-            return operator.find_verifiers(*arguments, eval_world)
-        raise ValueError(f"Their is no proposition for {self.name}.")
-
-    def truth_value_at(self, eval_world):
-        """Checks if there is a verifier in world."""
-        semantics = self.model_structure.semantics
-        z3_model = self.model_structure.z3_model
-        for ver_bit in self.verifiers:
-            if z3_model.evaluate(semantics.is_part_of(ver_bit, eval_world)):
-                return True
-        return False
-
-    def print_proposition(self, eval_point, indent_num, use_colors):
-        eval_world = eval_point["world"]
-        N = self.model_structure.semantics.N
-        truth_value = self.truth_value_at(eval_world)
-        world_state = bitvec_to_substates(eval_world, N)
-        RESET, FULL, PART = self.set_colors(self.name, indent_num, truth_value, world_state, use_colors)
-        print(
-            f"{'  ' * indent_num}{FULL}|{self.name}| = {self}{RESET}"
-            f"  {PART}({truth_value} in {world_state}){RESET}"
-        )
-
-class ExclusionStructure(model.ModelDefaults):
-
-    def __init__(self, model_constraints, combined_settings):
-        """Initialize ModelStructure with model constraints and optional max time.
-        
-        Args:
-            model_constraints: ModelConstraints object containing all constraints
-            max_time: Maximum time in seconds to allow for solving. Defaults to 1.
-        """
-        if not isinstance(model_constraints, model.ModelConstraints):
-            raise TypeError(
-                f"Expected model_constraints to be a ModelConstraints object, got {type(model_constraints)}. "
-                "Make sure you're passing the correct model_constraints object."
-            )
-
         super().__init__(model_constraints, combined_settings)
 
         # Only evaluate if we have a valid model
         if self.z3_model_status and self.z3_model is not None:
             self._update_model_structure(self.z3_model)
-
-    def _update_model_structure(self, z3_model):
-=======
-        super().__init__(model_constraints, combined_settings)
-
-        # Only evaluate if we have a valid model
-        if self.z3_model_status and self.z3_model is not None:
-            self._update_model_structure(self.z3_model)
             
             # Create propositions for sentences
             self.interpret(self.premises)
@@ -1012,7 +525,6 @@
 
     def _update_model_structure(self, z3_model):
         """Update model structure from Z3 model, including semantic relations."""
->>>>>>> 6c95d3e7
         evaluate = z3_model.evaluate
         self.main_world = self.main_point["world"]
         self.main_point["world"] = z3_model[self.main_world]
@@ -1251,42 +763,6 @@
                 state_y = bitvec_to_substates(bit_y, self.N)
                 color_x = get_state_color(bit_x)
                 color_y = get_state_color(bit_y)
-<<<<<<< HEAD
-                x_state = bitvec_to_substates(bit_x, self.N)
-                y_state = bitvec_to_substates(bit_y, self.N)
-                print(f"  {color_x}{x_state}{RESET} excludes {color_y}{y_state}{RESET}", file=output)
-
-        # Print the h-functions
-        self.print_h_functions(output)
-
-        # print()
-        # for bit_x in self.all_states:
-        #     for bit_y in self.all_states:
-        #         if self.z3_model.evaluate(self.semantics.conflicts(bit_x, bit_y)):
-        #             print(f"CONFLICT: {bitvec_to_substates(bit_x, self.N)} conflicts with {bitvec_to_substates(bit_y, self.N)}")
-        #             for bit_u in self.all_states:
-        #                 if self.z3_model.evaluate(self.semantics.is_part_of(bit_u, bit_x)):
-        #                     for bit_v in self.all_states:
-        #                         if self.z3_model.evaluate(self.semantics.is_part_of(bit_v, bit_y)):
-        #                             if self.z3_model.evaluate(self.semantics.excludes(bit_u, bit_v)):
-        #                                 print(f"EXCLUDERS: {bitvec_to_substates(bit_u, self.N)} excludes {bitvec_to_substates(bit_v, self.N)}\n")
-
-    def print_all(self, default_settings, example_name, theory_name, output=sys.__stdout__):
-        """prints states, sentence letters evaluated at the designated world and
-        recursively prints each sentence and its parts"""
-        model_status = self.z3_model_status
-        self.print_info(model_status, self.settings, example_name, theory_name, output)
-        if model_status:
-            self.print_states(output)
-            self.print_exclusion(output)
-            self.print_evaluation(output)
-            self.print_input_sentences(output)
-            self.print_model(output)
-            if output is sys.__stdout__:
-                total_time = round(time.time() - self.start_time, 4) 
-                print(f"Total Run Time: {total_time} seconds\n", file=output)
-                print(f"{'='*40}", file=output)
-=======
                 print(f"  {color_x}{state_x}{RESET} excludes {color_y}{state_y}{RESET}", file=output)
                 
         # Print witness predicate functions
@@ -1298,7 +774,6 @@
         import sys
         
         if not self.z3_model:
->>>>>>> 6c95d3e7
             return
         
         # Set up colors
@@ -1408,10 +883,6 @@
         self.z3_model = model_structure.z3_model
         self.verifiers = self.find_proposition()
     
-<<<<<<< HEAD
-    def print_model_differences(self, output=sys.stdout):
-        """Display model differences if they exist.
-=======
     @classmethod
     def proposition_constraints(cls, model_constraints, letter_id):
         """Generate constraints for atomic propositions."""
@@ -1433,7 +904,6 @@
             if z3.is_true(self.z3_model.evaluate(constraint)):
                 result.add(state)
         return result
->>>>>>> 6c95d3e7
         
     def truth_value_at(self, eval_point):
         """Evaluate truth value at a point."""
@@ -1468,5 +938,4 @@
         RESET, FULL, PART = self.set_colors(self.name, indent_num, truth_value, world_state, use_colors)
         print(
             f"{'  ' * indent_num}{FULL}|{self.name}| = {self}{RESET}"
-            f"  {PART}({truth_value} in {world_state}){RESET}"
-        )+            f"  {PART}({truth_value} in {world_state}){RESET}"