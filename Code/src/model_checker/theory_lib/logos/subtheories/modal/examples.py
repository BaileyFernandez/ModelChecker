"""
Modal Examples Module for Logos Theory

This module provides modal-specific examples for the logos semantic framework,
including both countermodels showing invalidity and theorems showing validity.

Example Categories:
------------------
1. Modal Logic Countermodels (MOD_CM_*):
   - Tests for invalid modal arguments
   - Examples showing where modal principles fail

2. Modal Logic Theorems (MOD_TH_*):
   - Tests for valid modal arguments
   - Classical modal logical properties and inference rules

Usage:
------
This module can be run directly with model-checker or dev_cli.py:

```bash
model-checker path/to/this/modal.py
# or in development:
./dev_cli.py path/to/this/modal.py
```

To use a specific collection of examples, modify the example_range dictionary below.
"""

# Standard imports
import sys
import os

# Add parent directories to path for proper imports
current_dir = os.path.dirname(os.path.abspath(__file__))
parent_dir = os.path.dirname(current_dir)
parent_parent_dir = os.path.dirname(parent_dir)
if parent_dir not in sys.path:
    sys.path.insert(0, parent_dir)
if parent_parent_dir not in sys.path:
    sys.path.insert(0, parent_parent_dir)

# Import semantic classes
from ...semantic import (
    LogosSemantics,
    LogosProposition,
    LogosModelStructure,
)

# Import operators
from ...operators import LogosOperatorRegistry



#####################
### COUNTERMODELS ###
#####################

# MOD_CM_1: POSSIBILITY DOES NOT ENTAIL NECESSITY
MOD_CM_1_premises = ['\\Diamond A']
MOD_CM_1_conclusions = ['\\Box A']
MOD_CM_1_settings = {
    'N': 4,
    'contingent': True,
    'non_null': True,
    'non_empty': True,
    'disjoint': False,
    'max_time': 2,
    'iterate': 2,
    'expectation': True,
}
MOD_CM_1_example = [
    MOD_CM_1_premises,
    MOD_CM_1_conclusions,
    MOD_CM_1_settings,
]

# MOD_CM_2: POSSIBILITY TO ACTUALITY
MOD_CM_2_premises = ['\\Diamond A']
MOD_CM_2_conclusions = ['A']
MOD_CM_2_settings = {
    'N': 4,
    'contingent': True,
    'non_null': True,
    'non_empty': True,
    'disjoint': False,
    'max_time': 2,
    'iterate': 1,
    'expectation': True,
}
MOD_CM_2_example = [
    MOD_CM_2_premises,
    MOD_CM_2_conclusions,
    MOD_CM_2_settings,
]

# MOD_CM_3: COUNTERFACTUAL TO STRICT IMPLICATION
MOD_CM_3_premises = ['(A \\boxright B)']
MOD_CM_3_conclusions = ['\\Box (A \\rightarrow B)']
MOD_CM_3_settings = {
    'N': 3,
    'contingent': True,
    'non_null': True,
    'non_empty': True,
    'disjoint': False,
    'max_time': 1,
    'iterate': 1,
    'expectation': True,
}
MOD_CM_3_example = [
    MOD_CM_3_premises,
    MOD_CM_3_conclusions,
    MOD_CM_3_settings,
]

# MOD_CM_3: MATERIAL IMPLICATION TO COUNTERFACTUAL
MOD_CM_4_premises = ['(A \\rightarrow B)']
MOD_CM_4_conclusions = ['(A \\boxright B)']
MOD_CM_4_settings = {
    'N': 3,
    'contingent': True,
    'non_null': True,
    'non_empty': True,
    'disjoint': False,
    'max_time': 1,
    'iterate': 1,
    'expectation': True,
}
MOD_CM_4_example = [
    MOD_CM_4_premises,
    MOD_CM_4_conclusions,
    MOD_CM_4_settings,
]


################
### THEOREMS ###
################

# MOD_TH_1: NECESSITY DISTRIBUTION OVER CONJUNCTION
MOD_TH_1_premises = ['\\Box (A \\wedge B)']
MOD_TH_1_conclusions = ['(\\Box A \\wedge \\Box B)']
MOD_TH_1_settings = {
    'N': 4,
    'contingent': False,
    'non_null': True,
    'non_empty': True,
    'disjoint': False,
    'max_time': 2,
    'iterate': 1,
    'expectation': False,
}
MOD_TH_1_example = [
    MOD_TH_1_premises,
    MOD_TH_1_conclusions,
    MOD_TH_1_settings,
]

# MOD_TH_2: POSSIBILITY DISTRIBUTION OVER DISJUNCTION
MOD_TH_2_premises = ['(\\Diamond A \\vee \\Diamond B)']
MOD_TH_2_conclusions = ['\\Diamond (A \\vee B)']
MOD_TH_2_settings = {
    'N': 4,
    'contingent': False,
    'non_null': True,
    'non_empty': True,
    'disjoint': False,
    'max_time': 2,
    'iterate': 1,
    'expectation': False,
}
MOD_TH_2_example = [
    MOD_TH_2_premises,
    MOD_TH_2_conclusions,
    MOD_TH_2_settings,
]

# MOD_TH_3: MODAL DUALITY (Box to Diamond)
MOD_TH_3_premises = ['\\Box A']
MOD_TH_3_conclusions = ['\\neg \\Diamond \\neg A']
MOD_TH_3_settings = {
    'N': 4,
    'contingent': False,
    'non_null': True,
    'non_empty': True,
    'disjoint': False,
    'max_time': 2,
    'iterate': 1,
    'expectation': False,
}
MOD_TH_3_example = [
    MOD_TH_3_premises,
    MOD_TH_3_conclusions,
    MOD_TH_3_settings,
]

# MOD_TH_4: MODAL DUALITY (Diamond to Box)
MOD_TH_4_premises = ['\\Diamond A']
MOD_TH_4_conclusions = ['\\neg \\Box \\neg A']
MOD_TH_4_settings = {
    'N': 4,
    'contingent': False,
    'non_null': True,
    'non_empty': True,
    'disjoint': False,
    'max_time': 2,
    'iterate': 1,
    'expectation': False,
}
MOD_TH_4_example = [
    MOD_TH_4_premises,
    MOD_TH_4_conclusions,
    MOD_TH_4_settings,
]

# MOD_TH_5: MODAL K AXIOM
MOD_TH_5_premises = ['\\Box (A \\rightarrow B)', '\\Box A']
MOD_TH_5_conclusions = ['\\Box B']
MOD_TH_5_settings = {
    'N': 4,
    'contingent': False,
    'non_null': True,
    'non_empty': True,
    'disjoint': False,
    'max_time': 2,
    'iterate': 1,
    'expectation': False,
}
MOD_TH_5_example = [
    MOD_TH_5_premises,
    MOD_TH_5_conclusions,
    MOD_TH_5_settings,
]

# MOD_TH_6: NECESSITATION RULE
MOD_TH_6_premises = []
MOD_TH_6_conclusions = ['\\Box (A \\rightarrow A)']
MOD_TH_6_settings = {
    'N': 4,
    'contingent': False,
    'non_null': True,
    'non_empty': True,
    'disjoint': False,
    'max_time': 2,
    'iterate': 1,
    'expectation': False,
}
MOD_TH_6_example = [
    MOD_TH_6_premises,
    MOD_TH_6_conclusions,
    MOD_TH_6_settings,
]

# MOD_TH_7: COUNTERFACTUAL NECESSITY IMPLIES NECESSITY
MOD_TH_7_premises = ['\\CFBox A']
MOD_TH_7_conclusions = ['\\Box A']
MOD_TH_7_settings = {
    'N': 4,
    'contingent': False,
    'non_null': True,
    'non_empty': True,
    'disjoint': False,
    'max_time': 2,
    'iterate': 1,
    'expectation': False,
}
MOD_TH_7_example = [
    MOD_TH_7_premises,
    MOD_TH_7_conclusions,
    MOD_TH_7_settings,
]

# MOD_TH_8: POSSIBILITY IMPLIES COUNTERFACTUAL POSSIBILITY
MOD_TH_8_premises = ['\\Diamond A']
MOD_TH_8_conclusions = ['\\CFDiamond A']
MOD_TH_8_settings = {
    'N': 4,
    'contingent': False,
    'non_null': True,
    'non_empty': True,
    'disjoint': False,
    'max_time': 2,
    'iterate': 1,
    'expectation': False,
}
MOD_TH_8_example = [
    MOD_TH_8_premises,
    MOD_TH_8_conclusions,
    MOD_TH_8_settings,
]

# MOD_TH_9: COUNTERFACTUAL MODAL DUALITY
MOD_TH_9_premises = ['\\CFBox A']
MOD_TH_9_conclusions = ['\\neg \\CFDiamond \\neg A']
MOD_TH_9_settings = {
    'N': 4,
    'contingent': False,
    'non_null': True,
    'non_empty': True,
    'disjoint': False,
    'max_time': 2,
    'iterate': 1,
    'expectation': False,
}
MOD_TH_9_example = [
    MOD_TH_9_premises,
    MOD_TH_9_conclusions,
    MOD_TH_9_settings,
]

# MOD_TH_10: DOUBLE NECESSITY
MOD_TH_10_premises = ['\\Box \\Box A']
MOD_TH_10_conclusions = ['\\Box A']
MOD_TH_10_settings = {
    'N': 4,
    'contingent': False,
    'non_null': True,
    'non_empty': True,
    'disjoint': False,
    'max_time': 2,
    'iterate': 1,
    'expectation': False,
}
MOD_TH_10_example = [
    MOD_TH_10_premises,
    MOD_TH_10_conclusions,
    MOD_TH_10_settings,
]

# MOD_TH_11: 5 AXIOM (BOX)
MOD_TH_11_premises = ['\\Diamond A']
MOD_TH_11_conclusions = ['\\Box \\Diamond A']
MOD_TH_11_settings = {
    'N': 3,
    'contingent': False,
    'non_null': True,
    'non_empty': True,
    'disjoint': False,
    'max_time': 1,
    'iterate': 1,
    'expectation': False,
}
MOD_TH_11_example = [
    MOD_TH_11_premises,
    MOD_TH_11_conclusions,
    MOD_TH_11_settings,
]

# MOD_TH_12: BOX-TO-TOP EQUIVALENCE
MOD_TH_12_premises = ['\\Box A']
MOD_TH_12_conclusions = ['(\\top \\boxright A)']
MOD_TH_12_settings = {
    'N': 3,
    'contingent': False,
    'non_null': True,
    'non_empty': True,
    'disjoint': False,
    'max_time': 1,
    'iterate': 1,
    'expectation': False,
}
MOD_TH_12_example = [
    MOD_TH_12_premises,
    MOD_TH_12_conclusions,
    MOD_TH_12_settings,
]

# MOD_TH_13: TOP-TO-BOX EQUIVALENCE
MOD_TH_13_premises = ['(\\top \\boxright A)']
MOD_TH_13_conclusions = ['\\Box A']
MOD_TH_13_settings = {
    'N': 3,
    'contingent': False,
    'non_null': True,
    'non_empty': True,
    'disjoint': False,
    'max_time': 1,
    'iterate': 1,
    'expectation': False,
}
MOD_TH_13_example = [
    MOD_TH_13_premises,
    MOD_TH_13_conclusions,
    MOD_TH_13_settings,
]

# MOD_TH_14: NECESSARY EQUIVALENCE OF TAUTOLOGIES
MOD_TH_14_premises = []
MOD_TH_14_conclusions = ['\\Box ((A \\vee \\neg A) \\leftrightarrow (B \\vee \\neg B))']
MOD_TH_14_settings = {
    'N': 3,
    'contingent': False,
    'non_null': True,
    'non_empty': True,
    'disjoint': False,
    'max_time': 1,
    'iterate': 1,
    'expectation': False,
}
MOD_TH_14_example = [
    MOD_TH_14_premises,
    MOD_TH_14_conclusions,
    MOD_TH_14_settings,
]

#################################
###### DEFINED MODAL OPERATORS ##
#################################

# MOD_DEF_1: PRIMITIVE VS DEFINED NECESSITY
MOD_DEF_1_premises = ['\\Box A']
MOD_DEF_1_conclusions = ['\\CFBox A']
MOD_DEF_1_settings = {
    'N': 3,
    'contingent': False,
    'non_null': True,
    'non_empty': True,
    'disjoint': False,
    'max_time': 1,
    'iterate': 1,
    'expectation': False,
}
MOD_DEF_1_example = [
    MOD_DEF_1_premises,
    MOD_DEF_1_conclusions,
    MOD_DEF_1_settings,
]

# MOD_DEF_2: DEFINED VS PRIMITIVE NECESSITY
MOD_DEF_2_premises = ['\\CFBox A']
MOD_DEF_2_conclusions = ['\\Box A']
MOD_DEF_2_settings = {
    'N': 3,
    'contingent': False,
    'non_null': True,
    'non_empty': True,
    'disjoint': False,
    'max_time': 1,
    'iterate': 1,
    'expectation': False,
}
MOD_DEF_2_example = [
    MOD_DEF_2_premises,
    MOD_DEF_2_conclusions,
    MOD_DEF_2_settings,
]

# MOD_DEF_3: PRIMITIVE VS DEFINED POSSIBILITY
MOD_DEF_3_premises = ['\\Diamond A']
MOD_DEF_3_conclusions = ['\\CFDiamond A']
MOD_DEF_3_settings = {
    'N': 3,
    'contingent': False,
    'non_null': True,
    'non_empty': True,
    'disjoint': False,
    'max_time': 1,
    'iterate': 1,
    'expectation': False,
}
MOD_DEF_3_example = [
    MOD_DEF_3_premises,
    MOD_DEF_3_conclusions,
    MOD_DEF_3_settings,
]

# MOD_DEF_4: DEFINED VS PRIMITIVE POSSIBILITY
MOD_DEF_4_premises = ['\\CFDiamond A']
MOD_DEF_4_conclusions = ['\\Diamond A']
MOD_DEF_4_settings = {
    'N': 3,
    'contingent': False,
    'non_null': True,
    'non_empty': True,
    'disjoint': False,
    'max_time': 1,
    'iterate': 1,
    'expectation': False,
}
MOD_DEF_4_example = [
    MOD_DEF_4_premises,
    MOD_DEF_4_conclusions,
    MOD_DEF_4_settings,
]

# MOD_DEF_5: NECESSITY AND NEGATED POSSIBILITY
MOD_DEF_5_premises = ['\\Box A']
MOD_DEF_5_conclusions = ['\\neg \\Diamond \\neg A']
MOD_DEF_5_settings = {
    'N': 3,
    'contingent': False,
    'non_null': True,
    'non_empty': True,
    'disjoint': False,
    'max_time': 1,
    'iterate': 1,
    'expectation': False,
}
MOD_DEF_5_example = [
    MOD_DEF_5_premises,
    MOD_DEF_5_conclusions,
    MOD_DEF_5_settings,
]

# MOD_DEF_6: POSSIBILITY AND NEGATED NECESSITY
MOD_DEF_6_premises = ['\\Diamond A']
MOD_DEF_6_conclusions = ['\\neg \\Box \\neg A']
MOD_DEF_6_settings = {
    'N': 3,
    'contingent': False,
    'non_null': True,
    'non_empty': True,
    'disjoint': False,
    'max_time': 1,
    'iterate': 1,
    'expectation': False,
}
MOD_DEF_6_example = [
    MOD_DEF_6_premises,
    MOD_DEF_6_conclusions,
    MOD_DEF_6_settings,
]

# Create collections for different modal example types
modal_cm_examples = {
    "MOD_CM_1": MOD_CM_1_example,  # POSSIBILITY DOES NOT ENTAIL NECESSITY
    "MOD_CM_2": MOD_CM_2_example,  # POSSIBILITY TO ACTUALITY
    "MOD_CM_3": MOD_CM_3_example,  # COUNTERFACTUAL TO STRICT IMPLICATION
}

modal_th_examples = {
    "MOD_TH_1": MOD_TH_1_example,   # NECESSITY DISTRIBUTION OVER CONJUNCTION
    "MOD_TH_2": MOD_TH_2_example,   # POSSIBILITY DISTRIBUTION OVER DISJUNCTION
    "MOD_TH_3": MOD_TH_3_example,   # MODAL DUALITY (Box to Diamond)
    "MOD_TH_4": MOD_TH_4_example,   # MODAL DUALITY (Diamond to Box)
    "MOD_TH_5": MOD_TH_5_example,   # MODAL K AXIOM
    "MOD_TH_6": MOD_TH_6_example,   # NECESSITATION RULE
    "MOD_TH_7": MOD_TH_7_example,   # COUNTERFACTUAL NECESSITY IMPLIES NECESSITY
    "MOD_TH_8": MOD_TH_8_example,   # POSSIBILITY IMPLIES COUNTERFACTUAL POSSIBILITY
    "MOD_TH_9": MOD_TH_9_example,   # COUNTERFACTUAL MODAL DUALITY
    "MOD_TH_10": MOD_TH_10_example, # DOUBLE NECESSITY
    "MOD_TH_11": MOD_TH_11_example, # 5 AXIOM (BOX)
    "MOD_TH_12": MOD_TH_12_example, # BOX-TO-TOP EQUIVALENCE
    "MOD_TH_13": MOD_TH_13_example, # TOP-TO-BOX EQUIVALENCE
    "MOD_TH_14": MOD_TH_14_example, # NECESSARY EQUIVALENCE OF TAUTOLOGIES
}

modal_def_examples = {
    "MOD_DEF_1": MOD_DEF_1_example,  # PRIMITIVE VS DEFINED NECESSITY
    "MOD_DEF_2": MOD_DEF_2_example,  # DEFINED VS PRIMITIVE NECESSITY
    "MOD_DEF_3": MOD_DEF_3_example,  # PRIMITIVE VS DEFINED POSSIBILITY
    "MOD_DEF_4": MOD_DEF_4_example,  # DEFINED VS PRIMITIVE POSSIBILITY
    "MOD_DEF_5": MOD_DEF_5_example,  # NECESSITY AND NEGATED POSSIBILITY
    "MOD_DEF_6": MOD_DEF_6_example,  # POSSIBILITY AND NEGATED NECESSITY
}

# Combine for unit_tests (used by test framework)
unit_tests = {**modal_cm_examples, **modal_th_examples}

# Default settings
general_settings = {
    "print_constraints": False,
    "print_impossible": True,
    "print_z3": False,
    "save_output": False,
    "maximize": False,
}

# Create operator registry for modal theory (includes extensional and counterfactual dependencies)
modal_registry = LogosOperatorRegistry()
modal_registry.load_subtheories(['extensional', 'modal', 'counterfactual'])

# Define the semantic theory
modal_theory = {
    "semantics": LogosSemantics,
    "proposition": LogosProposition,
    "model": LogosModelStructure,
    "operators": modal_registry.get_operators(),
}

# Specify which theories to use
semantic_theories = {
    "Brast-McKie": modal_theory,
}

# # Test all examples defined above
# example_range = modal_examples

# Specify which examples to run by default when running this module directly
# Testing with first few examples first
example_range = {

    # COUNTERMODELS
    "MOD_CM_1": MOD_CM_1_example,  # POSSIBILITY TO NECESSITY
    # "MOD_CM_2": MOD_CM_2_example,  # POSSIBILITY TO ACTUALITY
    # "MOD_CM_3": MOD_CM_3_example,  # MATERIAL IMPLICATION TO COUNTERFACTUAL
    # "MOD_CM_4": MOD_CM_4_example,  # COUNTERFACTUAL TO STRICT IMPLICATION
<<<<<<< HEAD
    #
=======

>>>>>>> 391e0aa8
    # # THEOREMS
    # "MOD_TH_5": MOD_TH_5_example,   # MODAL K AXIOM
    # "MOD_TH_6": MOD_TH_6_example,   # NECESSITATION RULE
    # "MOD_TH_7": MOD_TH_7_example,   # COUNTERFACTUAL NECESSITY IMPLIES NECESSITY
    # "MOD_TH_8": MOD_TH_8_example,   # POSSIBILITY IMPLIES COUNTERFACTUAL POSSIBILITY
<<<<<<< HEAD
    #
=======

>>>>>>> 391e0aa8
    # # DEFINED
    # "MOD_DEF_2": MOD_DEF_2_example,  # DEFINED VS PRIMITIVE NECESSITY
    # "MOD_DEF_3": MOD_DEF_3_example,  # PRIMITIVE VS DEFINED POSSIBILITY

}

def get_examples():
    """
    Get all modal examples.
    
    Returns:
        dict: Dictionary containing all modal examples
    """
    return {
        'countermodels': modal_cm_examples,
        'theorems': modal_th_examples,
        'definitions': modal_def_examples,
        'all': unit_tests
    }

# Make this module runnable from the command line
if __name__ == '__main__':
    import subprocess
    file_name = os.path.basename(__file__)
    subprocess.run(["model-checker", file_name], check=True, cwd=parent_parent_dir)<|MERGE_RESOLUTION|>--- conflicted
+++ resolved
@@ -595,21 +595,13 @@
     # "MOD_CM_2": MOD_CM_2_example,  # POSSIBILITY TO ACTUALITY
     # "MOD_CM_3": MOD_CM_3_example,  # MATERIAL IMPLICATION TO COUNTERFACTUAL
     # "MOD_CM_4": MOD_CM_4_example,  # COUNTERFACTUAL TO STRICT IMPLICATION
-<<<<<<< HEAD
-    #
-=======
-
->>>>>>> 391e0aa8
+
     # # THEOREMS
     # "MOD_TH_5": MOD_TH_5_example,   # MODAL K AXIOM
     # "MOD_TH_6": MOD_TH_6_example,   # NECESSITATION RULE
     # "MOD_TH_7": MOD_TH_7_example,   # COUNTERFACTUAL NECESSITY IMPLIES NECESSITY
     # "MOD_TH_8": MOD_TH_8_example,   # POSSIBILITY IMPLIES COUNTERFACTUAL POSSIBILITY
-<<<<<<< HEAD
-    #
-=======
-
->>>>>>> 391e0aa8
+
     # # DEFINED
     # "MOD_DEF_2": MOD_DEF_2_example,  # DEFINED VS PRIMITIVE NECESSITY
     # "MOD_DEF_3": MOD_DEF_3_example,  # PRIMITIVE VS DEFINED POSSIBILITY
