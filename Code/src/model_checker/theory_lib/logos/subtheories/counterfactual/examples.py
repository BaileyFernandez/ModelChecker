"""
Counterfactual Examples Module for Logos Theory

This module provides counterfactual-specific examples for the logos semantic framework,
including both countermodels showing invalidity and theorems showing validity.

Example Categories:
------------------
1. Counterfactual Logic Countermodels (CF_CM_*):
   - Tests for invalid counterfactual arguments
   - Examples showing where counterfactual principles fail

2. Counterfactual Logic Theorems (CF_TH_*):
   - Tests for valid counterfactual arguments
   - Counterfactual conditional principles

Usage:
------
This module can be run directly with model-checker or dev_cli.py:

```bash
model-checker path/to/this/counterfactual.py
# or in development:
./dev_cli.py path/to/this/counterfactual.py
```

To use a specific collection of examples, modify the example_range dictionary below.
"""

# Standard imports
import sys
import os

# Add parent directories to path for proper imports
current_dir = os.path.dirname(os.path.abspath(__file__))
parent_dir = os.path.dirname(current_dir)
parent_parent_dir = os.path.dirname(parent_dir)
if parent_dir not in sys.path:
    sys.path.insert(0, parent_dir)
if parent_parent_dir not in sys.path:
    sys.path.insert(0, parent_parent_dir)

# Import semantic classes
from ...semantic import (
    LogosSemantics,
    LogosProposition,
    LogosModelStructure,
)

# Import operators
from ...operators import LogosOperatorRegistry

# CF_CM_1: COUNTERFACTUAL ANTECEDENT STRENGTHENING
CF_CM_1_premises = ['\\neg A', '(A \\boxright C)']
CF_CM_1_conclusions = ['((A \\wedge B) \\boxright C)']
CF_CM_1_settings = {
    'N': 4,
    'contingent': True,
    'non_null': True,
    'non_empty': True,
    'disjoint': False,
    'max_time': 10,
<<<<<<< HEAD
    'iterate': 2,
=======
    'iterate': 4,
>>>>>>> abad3c44
    'expectation': True,
}
CF_CM_1_example = [
    CF_CM_1_premises,
    CF_CM_1_conclusions,
    CF_CM_1_settings,
]

# CF_CM_2: MIGHT COUNTERFACTUAL ANTECEDENT STRENGTHENING
CF_CM_2_premises = ['\\neg A', '(A \\diamondright C)']
CF_CM_2_conclusions = ['((A \\wedge B) \\diamondright C)']
CF_CM_2_settings = {
    'N': 4,
    'contingent': True,
    'non_null': True,
    'non_empty': True,
    'disjoint': False,
    'max_time': 10,
    'iterate': 1,
    'expectation': True,
}
CF_CM_2_example = [
    CF_CM_2_premises,
    CF_CM_2_conclusions,
    CF_CM_2_settings,
]

# CF_CM_3: COUNTERFACTUAL ANTECEDENT STRENGTHENING WITH POSSIBILITY
CF_CM_3_premises = ['\\neg A', '(A \\boxright C)', '\\Diamond (A \\wedge B)']
CF_CM_3_conclusions = ['((A \\wedge B) \\boxright C)']
CF_CM_3_settings = {
    'N': 4,
    'contingent': True,
    'non_null': True,
    'non_empty': True,
    'disjoint': False,
    'max_time': 10,
    'iterate': 1,
    'expectation': True,
}
CF_CM_3_example = [
    CF_CM_3_premises,
    CF_CM_3_conclusions,
    CF_CM_3_settings,
]

# CF_CM_4: COUNTERFACTUAL ANTECEDENT STRENGTHENING WITH NEGATION
CF_CM_4_premises = ['\\neg A','(A \\boxright C)']
CF_CM_4_conclusions = ['((A \\wedge B) \\boxright C)']
CF_CM_4_settings = {
    'N': 4,
    'contingent': True,
    'non_null': True,
    'non_empty': True,
    'disjoint': False,
    'max_time': 10,
    'iterate': 1,
    'expectation': True,
}
CF_CM_4_example = [
    CF_CM_4_premises,
    CF_CM_4_conclusions,
    CF_CM_4_settings,
]

# CF_CM_5: COUNTERFACTUAL DOUBLE ANTECEDENT STRENGTHENING
CF_CM_5_premises = ['(A \\boxright C)','(B \\boxright C)']
CF_CM_5_conclusions = ['((A \\wedge B) \\boxright C)']
CF_CM_5_settings = {
    'N': 4,
    'contingent': True,
    'non_null': True,
    'non_empty': True,
    'disjoint': False,
    'max_time': 10,
    'iterate': 1,
    'expectation': True,
}
CF_CM_5_example = [
    CF_CM_5_premises,
    CF_CM_5_conclusions,
    CF_CM_5_settings,
]

# CF_CM_6: WEAKENED MONOTONICITY
CF_CM_6_premises = ['\\neg A', '(A \\boxright B)','(A \\boxright C)']
CF_CM_6_conclusions = ['((A \\wedge B) \\boxright C)']
CF_CM_6_settings = {
    'N': 4,
    'contingent': True,
    'non_null': True,
    'non_empty': True,
    'disjoint': False,
    'max_time': 2,
    'iterate': 1,
    'expectation': True,
}
CF_CM_6_example = [
    CF_CM_6_premises,
    CF_CM_6_conclusions,
    CF_CM_6_settings,
]

# CF_CM_7: COUNTERFACTUAL CONTRAPOSITION
CF_CM_7_premises = ['(A \\boxright B)']
CF_CM_7_conclusions = ['(\\neg B \\boxright \\neg A)']
CF_CM_7_settings = {
    'N': 4,
    'contingent': True,
    'non_null': True,
    'non_empty': True,
    'disjoint': False,
    'max_time': 10,
    'iterate': 1,
    'expectation': True,
}
CF_CM_7_example = [
    CF_CM_7_premises,
    CF_CM_7_conclusions,
    CF_CM_7_settings,
]

# CF_CM_8: COUNTERFACTUAL CONTRAPOSITION WITH NEGATION
CF_CM_8_premises = ['\\neg B','(A \\boxright B)']
CF_CM_8_conclusions = ['(\\neg B \\boxright \\neg A)']
CF_CM_8_settings = {
    'N': 4,
    'contingent': True,
    'non_null': True,
    'non_empty': True,
    'disjoint': False,
    'max_time': 10,
    'iterate': 1,
    'expectation': True,
}
CF_CM_8_example = [
    CF_CM_8_premises,
    CF_CM_8_conclusions,
    CF_CM_8_settings,
]

# CF_CM_9: COUNTERFACTUAL CONTRAPOSITION WITH TWO NEGATIONS
CF_CM_9_premises = ['\\neg A','\\neg B','(A \\boxright B)']
CF_CM_9_conclusions = ['(\\neg B \\boxright \\neg A)']
CF_CM_9_settings = {
    'N': 4,
    'contingent': True,
    'non_null': True,
    'non_empty': True,
    'disjoint': False,
    'max_time': 10,
    'iterate': 1,
    'expectation': True,
}
CF_CM_9_example = [
    CF_CM_9_premises,
    CF_CM_9_conclusions,
    CF_CM_9_settings,
]

# CF_CM_10: TRANSITIVITY
CF_CM_10_premises = ['(A \\boxright B)','(B \\boxright C)']
CF_CM_10_conclusions = ['(A \\boxright C)']
CF_CM_10_settings = {
    'N': 4,
    'contingent': True,
    'non_null': True,
    'non_empty': True,
    'disjoint': False,
    'max_time': 10,
    'iterate': 1,
    'expectation': True,
}
CF_CM_10_example = [
    CF_CM_10_premises,
    CF_CM_10_conclusions,
    CF_CM_10_settings,
]

# CF_CM_11: COUNTERFACTUAL TRANSITIVITY WITH NEGATION
CF_CM_11_premises = ['\\neg A','(A \\boxright B)','(B \\boxright C)']
CF_CM_11_conclusions = ['(A \\boxright C)']
CF_CM_11_settings = {
    'N': 4,
    'contingent': True,
    'non_null': True,
    'non_empty': True,
    'disjoint': False,
    'max_time': 10,
    'iterate': 1,
    'expectation': True,
}
CF_CM_11_example = [
    CF_CM_11_premises,
    CF_CM_11_conclusions,
    CF_CM_11_settings,
]

# CF_CM_12: COUNTERFACTUAL TRANSITIVITY WITH TWO NEGATIONS
CF_CM_12_premises = ['\\neg A','\\neg B','(A \\boxright B)','(B \\boxright C)']
CF_CM_12_conclusions = ['(A \\boxright C)']
CF_CM_12_settings = {
    'N': 4,
    'contingent': True,
    'non_null': True,
    'non_empty': True,
    'disjoint': False,
    'max_time': 10,
    'iterate': 1,
    'expectation': True,
}
CF_CM_12_example = [
    CF_CM_12_premises,
    CF_CM_12_conclusions,
    CF_CM_12_settings,
]

# CF_CM_13: SOBEL SEQUENCE
CF_CM_13_premises = [
    '(A \\boxright X)',
    '\\neg ((A \\wedge B) \\boxright X)',
    '(((A \\wedge B) \\wedge C) \\boxright X)',
    '\\neg ((((A \\wedge B) \\wedge C) \\wedge D) \\boxright X)',
    '(((((A \\wedge B) \\wedge C) \\wedge D) \\wedge E) \\boxright X)',
    '\\neg ((((((A \\wedge B) \\wedge C) \\wedge D) \\wedge E) \\wedge F) \\boxright X)',
    '(((((((A \\wedge B) \\wedge C) \\wedge D) \\wedge E) \\wedge F) \\wedge G) \\boxright X)',
]
CF_CM_13_conclusions = []
CF_CM_13_settings = {
    'N': 4,
    'contingent': True,
    'non_null': True,
    'non_empty': True,
    'disjoint': False,
    'max_time': 2,
    'iterate': 1,
    'expectation': True,
}
CF_CM_13_example = [
    CF_CM_13_premises,
    CF_CM_13_conclusions,
    CF_CM_13_settings,
]

# CF_CM_14: SOBEL SEQUENCE WITH POSSIBILITY
CF_CM_14_premises = [
    '\\Diamond A',
    '(A \\boxright X)',
    '\\Diamond (A \\wedge B)',
    '\\neg ((A \\wedge B) \\boxright X)',
    '\\Diamond ((A \\wedge B) \\wedge C)',
    '(((A \\wedge B) \\wedge C) \\boxright X)',
    '\\Diamond (((A \\wedge B) \\wedge C) \\wedge D)',
    '\\neg ((((A \\wedge B) \\wedge C) \\wedge D) \\boxright X)',
    '\\Diamond ((((A \\wedge B) \\wedge C) \\wedge D) \\wedge E)',
    '(((((A \\wedge B) \\wedge C) \\wedge D) \\wedge E) \\boxright X)',
    '\\Diamond (((((A \\wedge B) \\wedge C) \\wedge D) \\wedge E) \\wedge F)',
    '\\neg ((((((A \\wedge B) \\wedge C) \\wedge D) \\wedge E) \\wedge F) \\boxright X)',
    '\\Diamond ((((((A \\wedge B) \\wedge C) \\wedge D) \\wedge E) \\wedge F) \\wedge G)',
    '(((((((A \\wedge B) \\wedge C) \\wedge D) \\wedge E) \\wedge F) \\wedge G) \\boxright X)',
]
CF_CM_14_conclusions = []
CF_CM_14_settings = {
    'N': 4,
    'contingent': True,
    'non_null': True,
    'non_empty': True,
    'disjoint': False,
    'max_time': 2,
    'iterate': 1,
    'expectation': True,
}
CF_CM_14_example = [
    CF_CM_14_premises,
    CF_CM_14_conclusions,
    CF_CM_14_settings,
]

# CF_CM_15: COUNTERFACTUAL EXCLUDED MIDDLE
CF_CM_15_premises = ['\\neg A']
CF_CM_15_conclusions = ['(A \\boxright B)','(A \\boxright \\neg B)']
CF_CM_15_settings = {
    'N': 4,
    'contingent': True,
    'non_null': True,
    'non_empty': True,
    'disjoint': False,
    'max_time': 2,
    'iterate': 1,
    'expectation': True,
}
CF_CM_15_example = [
    CF_CM_15_premises,
    CF_CM_15_conclusions,
    CF_CM_15_settings,
]

# CF_CM_16: SIMPLIFICATION OF DISJUNCTIVE CONSEQUENT
CF_CM_16_premises = ['\\neg A','(A \\boxright (B \\vee C))']
CF_CM_16_conclusions = ['(A \\boxright B)','(A \\boxright C)']
CF_CM_16_settings = {
    'N': 4,
    'contingent': True,
    'non_null': True,
    'non_empty': True,
    'disjoint': False,
    'max_time': 2,
    'iterate': 1,
    'expectation': True,
}
CF_CM_16_example = [
    CF_CM_16_premises,
    CF_CM_16_conclusions,
    CF_CM_16_settings,
]

# CF_CM_17: INTRODUCTION OF DISJUNCTIVE ANTECEDENT
CF_CM_17_premises = ['(A \\boxright C)','(B \\boxright C)']
CF_CM_17_conclusions = ['((A \\vee B) \\boxright C)']
CF_CM_17_settings = {
    'N': 4,
    'contingent': True,
    'non_null': True,
    'non_empty': True,
    'disjoint': False,
    'max_time': 2,
    'iterate': 1,
    'expectation': True,
}
CF_CM_17_example = [
    CF_CM_17_premises,
    CF_CM_17_conclusions,
    CF_CM_17_settings,
]

# CF_CM_18: MUST FACTIVITY
CF_CM_18_premises = ['A','B']
CF_CM_18_conclusions = ['(A \\boxright B)']
CF_CM_18_settings = {
    'N': 4,
    'contingent': True,
    'non_null': True,
    'non_empty': True,
    'disjoint': False,
    'max_time': 2,
    'iterate': 1,
    'expectation': True,
}
CF_CM_18_example = [
    CF_CM_18_premises,
    CF_CM_18_conclusions,
    CF_CM_18_settings,
]

# CF_CM_19: COUNTERFACTUAL EXPORTATION
CF_CM_19_premises = ['((A \\wedge B) \\boxright C)']
CF_CM_19_conclusions = ['(A \\boxright (B \\boxright C))']
CF_CM_19_settings = {
    'N': 4,
    'contingent': True,
    'non_null': True,
    'non_empty': True,
    'disjoint': False,
    'max_time': 3,
    'iterate': 1,
    'expectation': True,
}
CF_CM_19_example = [
    CF_CM_19_premises,
    CF_CM_19_conclusions,
    CF_CM_19_settings,
]

# CF_CM_20: COUNTERFACTUAL EXPORTATION WITH POSSIBILITY
CF_CM_20_premises = ['((A \\wedge B) \\boxright C)','\\Diamond (A \\wedge B)']
CF_CM_20_conclusions = ['(A \\boxright (B \\boxright C))']
CF_CM_20_settings = {
    'N': 4,
    'contingent': True,
    'non_null': True,
    'non_empty': True,
    'disjoint': False,
    'max_time': 3,
    'iterate': 1,
    'expectation': True,
}
CF_CM_20_example = [
    CF_CM_20_premises,
    CF_CM_20_conclusions,
    CF_CM_20_settings,
]

# CF_CM_21: COUNTERFACTUAL NEGATION DISTRIBUTION
CF_CM_21_premises = ['\\neg A','\\neg (A \\boxright B)']
CF_CM_21_conclusions = ['(A \\boxright \\neg B)']
CF_CM_21_settings = {
    'N': 4,
    'contingent': True,
    'non_null': True,
    'non_empty': True,
    'disjoint': False,
    'max_time': 2,
    'iterate': 1,
    'expectation': True,
}
CF_CM_21_example = [
    CF_CM_21_premises,
    CF_CM_21_conclusions,
    CF_CM_21_settings,
]

# CF_CM_24: CONTRADICTION TO IMPOSSIBILITY
CF_CM_24_premises = ['(A \\boxright B)']
CF_CM_24_conclusions = ['\\Box (A \\boxright B)']
CF_CM_24_settings = {
    'N': 4,
    'contingent': False,
    'disjoint': False,
    'non_empty': False,
    'non_null': False,
    'max_time': 10,
    'iterate': 1,
    'expectation': True,
}
CF_CM_24_example = [
    CF_CM_24_premises,
    CF_CM_24_conclusions,
    CF_CM_24_settings,
]

# CF_CM_25: CONTRADICTION TO IMPOSSIBILITY
CF_CM_25_premises = ['A', '\\Diamond B', '\\neg \\Diamond (A \\wedge B)']
CF_CM_25_conclusions = ['(B \\boxright C)']
CF_CM_25_settings = {
    'N': 4,
    'contingent': False,
    'disjoint': False,
    'non_empty': False,
    'non_null': False,
    'max_time': 10,
    'iterate': 1,
    'expectation': True,
}
CF_CM_25_example = [
    CF_CM_25_premises,
    CF_CM_25_conclusions,
    CF_CM_25_settings,
]



##################
### THEOREMS  ###
##################

# CF_TH_1: COUNTERFACTUAL IDENTITY
CF_TH_1_premises = []
CF_TH_1_conclusions = ['(A \\boxright A)']
CF_TH_1_settings = {
    'N': 4,
    'contingent': False,
    'disjoint': False,
    'non_empty': False,
    'non_null': False,
    'max_time': 10,
    'iterate': 1,
    'expectation': False,
}
CF_TH_1_example = [
    CF_TH_1_premises,
    CF_TH_1_conclusions,
    CF_TH_1_settings,
]

# CF_TH_2: COUNTERFACTUAL MODUS PONENS
CF_TH_2_premises = ['A','(A \\boxright B)']
CF_TH_2_conclusions = ['B']
CF_TH_2_settings = {
    'N': 4,
    'contingent': False,
    'disjoint': False,
    'non_empty': False,
    'non_null': False,
    'max_time': 10,
    'iterate': 1,
    'expectation': False,
}
CF_TH_2_example = [
    CF_TH_2_premises,
    CF_TH_2_conclusions,
    CF_TH_2_settings,
]

# CF_TH_3: WEAKENED TRANSITIVITY
CF_TH_3_premises = ['(A \\boxright B)','((A \\wedge B) \\boxright C)']
CF_TH_3_conclusions = ['(A \\boxright C)']
CF_TH_3_settings = {
    'N': 4,
    'contingent': False,
    'disjoint': False,
    'non_empty': False,
    'non_null': False,
    'max_time': 10,
    'iterate': 1,
    'expectation': False,
}
CF_TH_3_example = [
    CF_TH_3_premises,
    CF_TH_3_conclusions,
    CF_TH_3_settings,
]

# CF_TH_4: ANTECEDENT DISJUNCTION TO CONJUNCTION
CF_TH_4_premises = ['((A \\vee B) \\boxright C)']
CF_TH_4_conclusions = ['((A \\wedge B) \\boxright C)']
CF_TH_4_settings = {
    'N': 4,
    'contingent': False,
    'disjoint': False,
    'non_empty': False,
    'non_null': False,
    'max_time': 10,
    'iterate': 1,
    'expectation': False,
}
CF_TH_4_example = [
    CF_TH_4_premises,
    CF_TH_4_conclusions,
    CF_TH_4_settings,
]

# CF_TH_5: SIMPLIFICATION OF DISJUNCTIVE ANTECEDENT
CF_TH_5_premises = ['((A \\vee B) \\boxright C)']
CF_TH_5_conclusions = ['(A \\boxright C)']
CF_TH_5_settings = {
    'N': 4,
    'contingent': False,
    'disjoint': False,
    'non_empty': False,
    'non_null': False,
    'max_time': 10,
    'iterate': 1,
    'expectation': False,
}
CF_TH_5_example = [
    CF_TH_5_premises,
    CF_TH_5_conclusions,
    CF_TH_5_settings,
]

# CF_TH_6: DOUBLE SIMPLIFICATION OF DISJUNCTIVE ANTECEDENT
CF_TH_6_premises = ['((A \\vee B) \\boxright C)']
CF_TH_6_conclusions = ['((A \\boxright C) \\wedge (B \\boxright C))']
CF_TH_6_settings = {
    'N': 4,
    'contingent': False,
    'disjoint': False,
    'non_empty': False,
    'non_null': False,
    'max_time': 10,
    'iterate': 1,
    'expectation': False,
}
CF_TH_6_example = [
    CF_TH_6_premises,
    CF_TH_6_conclusions,
    CF_TH_6_settings,
]

# CF_TH_7: COUNTERFACTUAL DISJUNCTION INTRODUCTION
CF_TH_7_premises = [
    '(A \\boxright C)',
    '(B \\boxright C)',
    '((A \\wedge B) \\boxright C)',
]
CF_TH_7_conclusions = ['((A \\vee B) \\boxright C)']
CF_TH_7_settings = {
    'N': 4,
    'contingent': False,
    'disjoint': False,
    'non_empty': False,
    'non_null': False,
    'max_time': 10,
    'iterate': 1,
    'expectation': False,
}
CF_TH_7_example = [
    CF_TH_7_premises,
    CF_TH_7_conclusions,
    CF_TH_7_settings,
]

# CF_TH_8: COUNTERFACTUAL CONSEQUENT WEAKENING
CF_TH_8_premises = ['(A \\boxright (B \\wedge C))']
CF_TH_8_conclusions = ['(A \\boxright B)']
CF_TH_8_settings = {
    'N': 4,
    'contingent': False,
    'disjoint': False,
    'non_empty': False,
    'non_null': False,
    'max_time': 10,
    'iterate': 1,
    'expectation': False,
}
CF_TH_8_example = [
    CF_TH_8_premises,
    CF_TH_8_conclusions,
    CF_TH_8_settings,
]

# CF_TH_9: COUNTERFACTUAL CONJUNCTION INTRODUCTION
CF_TH_9_premises = ['(A \\boxright B)','(A \\boxright C)']
CF_TH_9_conclusions = ['(A \\boxright (B \\wedge C))']
CF_TH_9_settings = {
    'N': 4,
    'contingent': False,
    'disjoint': False,
    'non_empty': False,
    'non_null': False,
    'max_time': 10,
    'iterate': 1,
    'expectation': False,
}
CF_TH_9_example = [
    CF_TH_9_premises,
    CF_TH_9_conclusions,
    CF_TH_9_settings,
]

# CF_TH_10: MIGHT FACTIVITY
CF_TH_10_premises = ['A','B']
CF_TH_10_conclusions = ['(A \\diamondright B)']
CF_TH_10_settings = {
    'N': 4,
    'contingent': False,
    'disjoint': False,
    'non_empty': False,
    'non_null': False,
    'max_time': 10,
    'iterate': 1,
    'expectation': False,
}
CF_TH_10_example = [
    CF_TH_10_premises,
    CF_TH_10_conclusions,
    CF_TH_10_settings,
]
# CF_TH_11: DEFINITION OF NEC
CF_TH_11_premises = ['\\Box A']
CF_TH_11_conclusions = ['(\\top \\boxright A)']
CF_TH_11_settings = {
    'N': 4,
    'contingent': False,
    'disjoint': False,
    'non_empty': True,
    'non_null': True,
    'max_time': 10,
    'iterate': 1,
    'expectation': False,
}
CF_TH_11_example = [
    CF_TH_11_premises,
    CF_TH_11_conclusions,
    CF_TH_11_settings,
]

# CF_TH_12: CONTRADICTION TO IMPOSSIBILITY
CF_TH_12_premises = ['(A \\boxright \\bot)']
CF_TH_12_conclusions = ['(\\top \\boxright \\neg A)']
CF_TH_12_settings = {
    'N': 4,
    'contingent': False,
    'disjoint': False,
    'non_empty': False,
    'non_null': False,
    'max_time': 10,
    'iterate': 1,
    'expectation': False,
}
CF_TH_12_example = [
    CF_TH_12_premises,
    CF_TH_12_conclusions,
    CF_TH_12_settings,
]

# CF_TH_13: REVERSE DEFINITION OF NEC
CF_TH_13_premises = ['(\\top \\boxright A)']
CF_TH_13_conclusions = ['\\Box A']
CF_TH_13_settings = {
    'N': 4,
    'contingent': False,
    'disjoint': False,
    'non_empty': True,
    'non_null': True,
    'max_time': 1,
    'iterate': 1,
    'expectation': False,
}
CF_TH_13_example = [
    CF_TH_13_premises,
    CF_TH_13_conclusions,
    CF_TH_13_settings,
]

# CF_CM_14: CONTRADICTION TO IMPOSSIBILITY
CF_TH_14_premises = ['(A \\boxright \\bot)']
CF_TH_14_conclusions = ['(\\top \\boxright \\neg A)']
CF_TH_14_settings = {
    'N': 4,
    'contingent': False,
    'disjoint': False,
    'non_empty': False,
    'non_null': False,
    'max_time': 1,
    'iterate': 1,
    'expectation': False,
}
CF_TH_14_example = [
    CF_TH_14_premises,
    CF_TH_14_conclusions,
    CF_TH_14_settings,
]


# Create collections for different counterfactual example types
counterfactual_cm_examples = {
    "CF_CM_1": CF_CM_1_example,
    "CF_CM_2": CF_CM_2_example,
    "CF_CM_3": CF_CM_3_example,
    "CF_CM_4": CF_CM_4_example,
    "CF_CM_5": CF_CM_5_example,
    "CF_CM_6": CF_CM_6_example,
    "CF_CM_7": CF_CM_7_example,
    "CF_CM_8": CF_CM_8_example,
    "CF_CM_9": CF_CM_9_example,
    "CF_CM_10": CF_CM_10_example,
    "CF_CM_11": CF_CM_11_example,
    "CF_CM_12": CF_CM_12_example,
    "CF_CM_13": CF_CM_13_example,
    "CF_CM_14": CF_CM_14_example,
    "CF_CM_15": CF_CM_15_example,
    "CF_CM_16": CF_CM_16_example,
    "CF_CM_17": CF_CM_17_example,
    "CF_CM_18": CF_CM_18_example,
    "CF_CM_19": CF_CM_19_example,
    "CF_CM_20": CF_CM_20_example,
    "CF_CM_21": CF_CM_21_example,
    "CF_CM_24": CF_CM_24_example,
    "CF_CM_25": CF_CM_25_example,
}

counterfactual_th_examples = {
    "CF_TH_1": CF_TH_1_example,
    "CF_TH_2": CF_TH_2_example,
    "CF_TH_3": CF_TH_3_example,
    "CF_TH_4": CF_TH_4_example,
    "CF_TH_5": CF_TH_5_example,
    "CF_TH_6": CF_TH_6_example,
    "CF_TH_7": CF_TH_7_example,
    "CF_TH_8": CF_TH_8_example,
    "CF_TH_9": CF_TH_9_example,
    "CF_TH_10": CF_TH_10_example,
    "CF_TH_11": CF_TH_11_example,
    "CF_TH_12": CF_TH_12_example,
    "CF_TH_13": CF_TH_13_example,
    "CF_TH_14": CF_TH_14_example,
}

# Combined collection of all counterfactual examples
unit_tests = {**counterfactual_cm_examples, **counterfactual_th_examples}

# Default settings
general_settings = {
    "print_constraints": False,
    "print_impossible": True,
    "print_z3": False,
    "save_output": False,
    "maximize": False,
}

# Create operator registry for counterfactual theory (includes modal for Box and Diamond operators)
counterfactual_registry = LogosOperatorRegistry()
counterfactual_registry.load_subtheories(['extensional', 'modal', 'counterfactual'])

counterfactual_theory = {
    "semantics": LogosSemantics,
    "proposition": LogosProposition,
    "model": LogosModelStructure,
    "operators": counterfactual_registry.get_operators(),
}

# Specify which theories to use
semantic_theories = {
    "Brast-McKie": counterfactual_theory,
}

# # Specify which examples to run by default when running this module directly
# # All examples included by default
# example_range = unit_tests

# Or set specific examples
example_range = {
    "CF_CM_1": CF_CM_1_example,
<<<<<<< HEAD
    "CF_TH_5": CF_TH_5_example,
=======
    # "CF_TH_5": CF_TH_5_example,
>>>>>>> abad3c44
}


def get_examples():
    """
    Get all counterfactual examples.
    
    Returns:
        dict: Dictionary containing all counterfactual examples
    """
    return {
        'countermodels': counterfactual_cm_examples,
        'theorems': counterfactual_th_examples,
        'all': unit_tests
    }

# Make this module runnable from the command line
if __name__ == '__main__':
    import subprocess
    file_name = os.path.basename(__file__)
    subprocess.run(["model-checker", file_name], check=True, cwd=parent_parent_dir)<|MERGE_RESOLUTION|>--- conflicted
+++ resolved
@@ -60,11 +60,7 @@
     'non_empty': True,
     'disjoint': False,
     'max_time': 10,
-<<<<<<< HEAD
-    'iterate': 2,
-=======
     'iterate': 4,
->>>>>>> abad3c44
     'expectation': True,
 }
 CF_CM_1_example = [
@@ -869,11 +865,7 @@
 # Or set specific examples
 example_range = {
     "CF_CM_1": CF_CM_1_example,
-<<<<<<< HEAD
-    "CF_TH_5": CF_TH_5_example,
-=======
     # "CF_TH_5": CF_TH_5_example,
->>>>>>> abad3c44
 }
 
 
