'''
example of what a user would do to create their own semantics following idea explained in
docstring of class_operator_playground.

First, they create a class that is a subclass of the Frame class with all special definitions
they need methods, and any other definitions as attributes (a couple are mandatory).

Then they create a Frame object of that type by defining N. Then they add operators to it with
whatever info they determine an operator needs (this is very loose, can be really whatever they
want at this point, so long as its consistent with their true_at definitions). 

Generally an upside of this approach is that it is very flexible. There are few minimal things
required by a Frame. However this flexibility is also a downside: this file is quite long, at
about 200 lines. Additionally some of the functions the user must currently define are not in Z3
but rather involve substantial python, which makes it not that friendly since if a user only had to
make methods that were pure Z3, they wouldn't need that much python experience. For example the true_at
and false_at functions both have recursion and accessing things from a dict. These are things that
presumably every semantics should have (at leaset bilateral semantics) so maybe those can be moved
to the Frame class as opposed to being required to be defined by the user in their new frame subclass.
(M: I am not sure what those things are, this is my guess at tha, but that would be a major design
choice in this approach)
'''

# B: is the idea with the wildcard to suppress explicit imports to make things user friendly?
from class_semantics_playground import *


<<<<<<< HEAD
class BrastMcKieFrame(Frame):

    # B: I commented out assign since I don't think it is needed
=======
class BrastMcKieFrame(Frame): # M: couldn't think of a better name for your semantics lol
>>>>>>> 6cb1cbdd
    def __init__(self, N):
        super().__init__(N)
        self.verify = Function("verify", BitVecSort(N), AtomSort, BoolSort())
        self.falsify = Function("falsify", BitVecSort(N), AtomSort, BoolSort())
        self.possible = Function("possible", BitVecSort(N), BoolSort())
        self.w = BitVec("w", N) # what will be the main world
        # self.assign = Function("assign", BitVecSort(N), AtomSort, BitVecSort(N))
        self.premise_constraint_behavior = self.true_at # NECESSARY
        self.conclusion_constraint_behavior = self.false_at # NECESSARY

    # B: some of the following definitions are very general; i wonder if they should be included in
    # the frame definition so as to be inherited by any instance? users wouldn't need to use them
    # necessarily, but would be there to be called on all the same. some of the definitions below
    # are more particular to my semantics, so perhaps it makes sense to include those here instead.

    def fusion(self, bit_s, bit_t):
        """the result of taking the maximum for each index in bit_s and bit_t
        returns a Z3 constraint"""
        return bit_s | bit_t

    def is_part_of(self, bit_s, bit_t):
        """the fusion of bit_s and bit_t is identical to bit_t
        returns a Z3 constraint"""
        return self.fusion(bit_s, bit_t) == bit_t

    def non_null_part_of(self, bit_s, bit_t):
        """bit_s verifies atom and is not the null state
        returns a Z3 constraint"""
        return And(Not(bit_s == 0), self.is_part_of(bit_s, bit_t))

    def compatible(self, bit_x, bit_y):
        """the fusion of bit_x and bit_y is possible
        returns a Z3 constraint"""
        return self.possible(self.fusion(bit_x, bit_y))

    def maximal(self, bit_w):
        """bit_w includes all compatible states as parts.
        returns a Z3 constraint"""
        x = BitVec("max_x", N)
        return ForAll(
            x,
            Implies(
                self.compatible(x, bit_w),
                self.is_part_of(x, bit_w),
            ),
        )

    def is_world(self, bit_w):
        """bit_w is both possible and maximal.
        returns a Z3 constraint"""
        return And(
            self.possible(bit_w),
            self.maximal(bit_w),
        )

    # B: this is particular to my semantics so perhaps belongs here
    def max_compatible_part(self, bit_x, bit_w, bit_y):
        """bit_x is the biggest part of bit_w that is compatible with bit_y.
        returns a Z3 constraint"""
        z = BitVec("max_part", N)
        return And(
            self.is_part_of(bit_x, bit_w),
            self.compatible(bit_x, bit_y),
            ForAll(
                z,
                Implies(
                    And(
                        self.is_part_of(z, bit_w),
                        self.compatible(z, bit_y),
                        self.is_part_of(bit_x, z),
                    ),
                    bit_x == z,
                ),
            ),
        )

    # B: this is particular to my semantics so perhaps belongs here
    # B: why is the last line REMOVABLE?
    # B: should 'Exists' be added for 'z' now that we have defined the quantifiers?
    def is_alternative(self, bit_u, bit_y, bit_w):
        """
        bit_u is a world that is the alternative that results from imposing state bit_y on
        world bit_w.
        returns a Z3 constraint
        """
        z = BitVec("alt_z", N)
        return And(
            self.is_world(bit_u),
            self.is_part_of(bit_y, bit_u),
            And(self.is_part_of(z, bit_u), self.max_compatible_part(z, bit_w, bit_y)), # REMOVABLE
        )

    # B: this looks good!
    def true_at(self, prefix_sentence, eval_world): # NECESSARY
        if len(prefix_sentence) == 1:
            sent = prefix_sentence[0]
            if 'top' not in str(sent)[0]: # top const alr in model, see find_model_constraints
                x = BitVec("t_atom_x", N)
                return Exists(x, And(self.is_part_of(x, eval_world), self.verify(x, sent))) # REMOVABLE
        operator = self.operator_dict[prefix_sentence[0]] # operator is a dict, the kw passed into add_operator
        args = prefix_sentence[1:]
        return operator['true_at'](*args, eval_world) # B: i assume this is what we want instead of the below
        # return operator['true_at'](args, eval_world)

    def false_at(self, prefix_sentence, eval_world): # NECESSARY
        if len(prefix_sentence) == 1:
            sent = prefix_sentence[0]
            if 'bot' not in str(sent)[0]: # B: i've added this to match true_at
                x = BitVec("f_atom_x", N)
                return Exists(x, And(self.is_part_of(x, eval_world), self.falsify(x, sent))) # REMOVABLE
        operator = self.operator_dict[prefix_sentence[0]] # operator is a dict, the kw passed into add_operator
        args = prefix_sentence[1:]
        return operator['false_at'](*args, eval_world) # B: i assume this is what we want instead of the below
        # return operator['false_at'](args, eval_world)

    def frame_constraints(self): # NECESSARY
        x = BitVec("frame_x", N)
        y = BitVec("frame_y", N)
        z = BitVec("frame_z", N)
        frame_constraints = [
            ForAll([x, y], Implies(And(self.possible(y), self.is_part_of(x, y)), self.possible(x))),
            ForAll([x, y], Exists(z, self.fusion(x, y) == z)),
            self.is_world(self.w),
        ]
        return frame_constraints

    # B: this seems like a good place to start!
    def proposition_definition(self, atom): # NECESSARY
        '''
        currently does not have contingent props. commented code (null_cons and skolem, latter of
        which was no longer needed) in addition to contingent props was deleted for space
        '''
        x = BitVec("prop_x", N)
        y = BitVec("prop_y", N)
        return [
            ForAll(
                [x, y],
                Implies(
                    And(self.verify(x, atom), self.verify(y, atom)), self.verify(self.fusion(x, y), atom)
                ),
            ),
            ForAll(
                [x, y],
                Implies(
                    And(self.falsify(x, atom), self.falsify(y, atom)), self.falsify(self.fusion(x, y), atom)
                ),
            ),
            ForAll(
                [x, y],
                Implies(And(self.verify(x, atom), self.falsify(y, atom)), Not(self.compatible(x, y))),
            ),
            ForAll(
                x,
                Implies(
                    self.possible(x),
                    Exists(
                        y,
                        And(
                            self.compatible(x, y),
                            Or(self.verify(y, atom), self.falsify(y, atom)),
                        ),
                    ),
                ),
            ),
        ]


N = 3
frame = BrastMcKieFrame(N)

# B: these look great!
# B: I was thinking that operators would be classes and would include various methods and attributes
# B: modularity would be helped if operator classes could be defined independent of a frame
# B: if need be, we might consider defining something general which both the frame and operators could reference
# B: the reason for wanting the operators to be independent of the constraints on a proposition etc., is so
# that one could potentially compare frames using the same operators in just the same way that one could compare
# operators over the same frame in order to facilitate systematic comparisons between systems
frame.add_operator('\\neg',
                   true_at = lambda arg, eval_world: frame.false_at(arg, eval_world),
                   false_at = lambda arg, eval_world: frame.true_at(arg, eval_world),
                   arity=1)

frame.add_operator('\\wedge',
                   true_at = lambda X, Y, eval_world: And(frame.true_at(X, eval_world), frame.true_at(Y, eval_world)),
                   false_at = lambda X, Y, eval_world: Or(frame.false_at(X, eval_world), frame.false_at(Y, eval_world)),
                   arity=2)

frame.add_operator('\\vee',
                   true_at = lambda X, Y, eval_world: Or(frame.true_at(X, eval_world), frame.true_at(Y, eval_world)),
                   false_at = lambda X, Y, eval_world: And(frame.false_at(X, eval_world), frame.false_at(Y, eval_world)),
                   arity=2)

# # B: my linter thinks the lambdas may not be necessary. here is an alternative for neg:
# # B: using functions as below might help readability for users
# def neg_true_at(arg, eval_world):
#     return frame.false_at(arg, eval_world)
#
# def neg_false_at(arg, eval_world):
#     return frame.true_at(arg, eval_world)
#
# frame.add_operator(
#     '\\neg',
#     true_at=neg_true_at,
#     false_at=neg_false_at,
#     arity=1
# )

infix_premises = ['A vee B', 'neg A']
infix_conclusions = ['B']
model_setup = ModelSetup(frame, infix_premises, infix_conclusions)
# model_setup.solve() # ... and so on. The rest would ideally proceed as before.<|MERGE_RESOLUTION|>--- conflicted
+++ resolved
@@ -25,13 +25,9 @@
 from class_semantics_playground import *
 
 
-<<<<<<< HEAD
 class BrastMcKieFrame(Frame):
 
     # B: I commented out assign since I don't think it is needed
-=======
-class BrastMcKieFrame(Frame): # M: couldn't think of a better name for your semantics lol
->>>>>>> 6cb1cbdd
     def __init__(self, N):
         super().__init__(N)
         self.verify = Function("verify", BitVecSort(N), AtomSort, BoolSort())
