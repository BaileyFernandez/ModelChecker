'''
file contains all definitions for defining the model structure
'''

from z3 import (
    BitVecVal,
    simplify,
)

def summation(n, func, start = 0):
    '''summation of i ranging from start to n of func(i)
    used in find_all_bits'''
    if start == n:
        return func(start)
    return func(start) + summation(n,func,start+1)

# unused
# def find_null_bit(size):
#     '''finds the null bit'''
#     return [BitVecVal(0, size)]

def find_all_bits(size):
    '''extract all bitvectors from the input model
    imported by model_structure'''
    all_bits = []
    max_bit_number = summation(size + 1, lambda x: 2**x)
    for val in range(max_bit_number):
        test_bit = BitVecVal(val, size)
        if test_bit in all_bits:
            continue
        all_bits.append(test_bit)
    return all_bits


def find_poss_bits(z3_model, all_bits, possible):
    '''extract all possible bitvectors from all_bits given the model
    imported by model_structure'''
    poss_bits = []
    for bit in all_bits:
        if z3_model.evaluate(possible(bit)): # of type/sort BoolRef
            poss_bits.append(bit)
    return poss_bits


def find_world_bits(poss_bits):
    '''finds the world bits from a list of possible bits.
    used in print_states() and find_relations()'''
    not_worlds = []
    for potential_world in poss_bits:
        if potential_world in not_worlds:
            continue
        for test in poss_bits:
            if bit_part(test, potential_world):
                continue
            if bit_proper_part(potential_world, test):
                not_worlds.append(potential_world)
                break
    world_bits = [world for world in poss_bits if world not in not_worlds]
    return world_bits


def find_compatible_parts(verifier_bit, poss_bits, eval_world):
    """
    Finds the parts of the eval_world compatible with the verifier_bit.
    Used in find_alt_bits() method in ModelStructure class
    """
    comp_parts = []
    for part in poss_bits:
        if bit_fusion(verifier_bit, part) in poss_bits and bit_part(part, eval_world):
            comp_parts.append(part)
            # ie, if fusion is possible and the bit part is in the eval_world
    return comp_parts


def find_max_comp_ver_parts(verifier_bit, comp_parts):
    """
    Finds a list of fusions of the verifier_bit and a maximal compatible part.
    Used in find_alt_bits() method of ModelStructure class,
    immediately after find_compatible_parts() above.
    """
    not_max_comp_part = []
    for max_part in comp_parts:
        for test in comp_parts:
            if bit_proper_part(max_part, test):
                not_max_comp_part.append(max_part)
                break  # continues with the first for loop
    max_comp_parts = [part for part in comp_parts if part not in not_max_comp_part]
    max_comp_ver_parts = [bit_fusion(verifier_bit, max) for max in max_comp_parts]
    return max_comp_ver_parts

def relate_sents_and_states(all_bits, sentence, z3_model, relation):
    """helper function for finding verifier and falsifier states to sentences in a model
    Used in atomic_propositions_dict
    DOES NOT CHECK IF THESE ARE POSSIBLE. """
    relation_set = set()
    for bit in all_bits:
        if z3_model.evaluate(relation(bit, z3_model[sentence])):
            relation_set.add(bit)
    return relation_set

# def find_true_and_false_in_alt(alt_bit, model_structure):
#     """returns two sets as a tuple, one being the set of sentences true in the alt world and the other the set being false.
#     Used in evaluate_mainclause_cf_expr()"""
#     all_subsentences = model_structure.all_subsentences
#     # extensional_sentences = parent_model_structure.all_subsentences
#     all_bits = model_structure.all_bits
#     true_in_alt = []
#     for sub in all_subsentences:
#         for bit in all_bits:
#             # print(model.evaluate(extended_verify(bit, R, evaluate=True), model_completion=True))
#             # print(type(model.evaluate(extended_verify(bit, R, evaluate=True), model_completion=True)))
#             if bit in find_complex_proposition(model_structure, sub, alt_bit)[0] and bit_part(bit, alt_bit):
#                 true_in_alt.append(sub)
#                 break  # returns to the for loop over sentence_letters
#     false_in_alt = [R for R in all_subsentences if not R in true_in_alt] # replace with
#     return (repeats_removed(true_in_alt), repeats_removed(false_in_alt))
#     # was giving repeats for some reason? Wasn't previously. fixed it up with repeats_removed


def pretty_set_print(set_with_strings):
    """input a set with strings print that same set but with no quotation marks around each
    individual string, and also with the set in order returns the set as a string
    Used in print_vers_and_fals() and print_alt_worlds()"""
    sorted_set = sorted(list(set_with_strings))  # actually type list, not set
    print_str = "{"
    for i, elem in enumerate(sorted_set):
        print_str += elem
        if i != len(sorted_set) - 1:
            print_str += ", "
    print_str += "}"
    return print_str

def product(set_A, set_B):
    """set of pairwise fusions of elements in set_A and set_B"""
    product_set = set()
    for a in set_A:
        for b in set_B:
            product_set.add(bit_fusion(a,b))
    return product_set

def coproduct(set_A, set_B):
    """union closed under pairwise fusion"""
    A_U_B = set_A.union(set_B)
    return A_U_B.union(product(set_A, set_B))

def atomic_propositions_dict_maker(state_space):
    """assigns sentence_letters to propositions"""
    all_bits = state_space.all_bits
    sentence_letters = state_space.sentence_letters
    z3_model = state_space.z3_model
    verify = state_space.verify
    falsify = state_space.falsify
    atomic_VFs_dict = {}
    for letter in sentence_letters:
        ver_bits = relate_sents_and_states(all_bits, letter, z3_model, verify)
        fal_bits = relate_sents_and_states(all_bits, letter, z3_model, falsify)
        atomic_VFs_dict[letter] = (ver_bits, fal_bits)
    return atomic_VFs_dict

def bit_fusion(bit_s, bit_t):
    """the result of taking the maximum for each index in _s and _t"""
    return simplify(bit_s | bit_t)
    # NOTE: 'simplify' does seem to make a difference, otherwise no comp_parts

def bit_part(bit_s, bit_t):
    """the fusion of _s and _t is identical to bit_t"""
    return bool(simplify(bit_fusion(bit_s, bit_t) == bit_t))
    # NOTE: 'bool' does seem to make a difference, otherwise no comp_parts

def bit_proper_part(bit_s, bit_t):
    """bit_s is a part of bit_t and bit_t is not a part of bit_s"""
    return bool(bit_part(bit_s, bit_t)) and not bit_s == bit_t
    # NOTE: this does not seem to make a difference and so has been turned off

def index_to_substate(index):
    '''
    test cases should make evident what's going on
    >>> index_to_substate(0)
    'a'
    >>> index_to_substate(26)
    'aa'
    >>> index_to_substate(27)
    'bb'
    >>> index_to_substate(194)
    'mmmmmmmm'
    used in bitvec_to_substates
    '''
    number = index + 1 # because python indices start at 0
    letter_dict = {1:'a', 2:'b', 3:'c', 4:'d', 5:'e', 6:'f', 7:'g', 8:'h', 9:'i', 10:'j',
                   11:'k', 12:'l', 13:'m', 14:'n', 15:'o', 16:'p', 17:'q', 18:'r', 19:'s', 20:'t',
                   21:'u', 22:'v', 23:'w', 24:'x', 25:'y', 26:'z'} # could be make less hard-code-y
                            # but this makes it clearer and more intuitive what we want to happen
    letter = letter_dict[number%26]
    return ((number//26) + 1) * letter

def int_to_binary(integer, number, backwards_binary_str = ''):
    '''converts a #x string to a #b string. follows the first algorithm that shows up on google
    when you google how to do this
    used in bitvec_to_substates'''
    rem = integer%2
    new_backwards_str = backwards_binary_str + str(rem)
    if integer//2 == 0: # base case: we've reached the end
        remaining_0s_to_tack_on = number - len(new_backwards_str) # to fill in the zeroes
        return '#b' + remaining_0s_to_tack_on * '0' + new_backwards_str[::-1]
    new_int = integer//2
    return int_to_binary(new_int, number, new_backwards_str)


# has to do with printing
def bitvec_to_substates(bit_vec, N):
    '''converts bitvectors to fusions of atomic states.'''
    bit_vec_as_string = bit_vec.sexpr()
    if 'x' in bit_vec_as_string: # if we have a hexadecimal, ie N=4m
        integer = int(bit_vec_as_string[2:],16)
        bit_vec_as_string = int_to_binary(integer, N)
    bit_vec_backwards = bit_vec_as_string[::-1]
    state_repr = ""
    for i, char in enumerate(bit_vec_backwards):
        if char == "b":
            if not state_repr:
                return "□"  #  null state
            return state_repr[0 : len(state_repr) - 1]
        if char == "1":
            state_repr += index_to_substate(i)
            state_repr += "."
    raise ValueError("should have run into 'b' at the end but didn't")

# def infix_combine(premises, conclusions):
#     '''combines the premises with the negation of the conclusion(s).
#     premises are infix sentences, and so are the conclusions
#     imported by model_structure, in __init__ method of ModelStructure'''
#     input_sentences = premises[:]
#     for sent in conclusions:
#         neg_sent = '\\neg ' + sent
#         input_sentences.append(neg_sent)
#     return input_sentences

# def disjoin_prefix(sentences):
#     """disjoins the list of sentences in prefix form
#     helper for prefix_combine (immediately below)"""
#     if len(sentences) > 2:
#         copy_sentences = sentences[:]
#         first_sent = copy_sentences.pop(0)
#         return ['\\vee ', first_sent, disjoin_prefix(copy_sentences)]
#     # if len(sentences) == 1:
#     #     return sentences[0]
#     return sentences

# def prefix_combine(prefix_premises, prefix_conclusions):
#     '''negates and disjoins the prefix conclusions, combining the result with
#     prefix premises to form a new list'''
#     neg_conclusions = [['\\neg ', con] for con in prefix_conclusions]
#     disjoin_neg_conclusions = disjoin_prefix(neg_conclusions)
#     return prefix_premises + disjoin_neg_conclusions

# def is_counterfactual(prefix_sentence):
#     '''returns a boolean to say whether a given sentence is a counterfactual
#     used in find_extensional_subsentences'''
#     if len(prefix_sentence) == 1:
#         return False
#     if len(prefix_sentence) == 2:
#         return is_counterfactual(prefix_sentence[1])
#     if 'boxright' in prefix_sentence[0]:
#         return True
#     return is_counterfactual(prefix_sentence[1]) or is_counterfactual(prefix_sentence[2])

# def is_modal(prefix_sentence):
#     '''returns a boolean to say whether a given sentence is a counterfactual
#     used in find_extensional_subsentences'''
#     if len(prefix_sentence) == 1:
#         return False
#     op = prefix_sentence[0]
#     if len(prefix_sentence) == 2:
#         if 'Box' in op or 'Diamond' in op:
#             return True
#         return is_modal(prefix_sentence[1])
#     return is_modal(prefix_sentence[1]) or is_modal(prefix_sentence[2])

# def is_extensional(prefix_sentence):
#     return not is_modal(prefix_sentence) and not is_counterfactual(prefix_sentence)

# def all_subsentences_of_a_sentence(prefix_sentence, progress=[]):
#     '''finds all the subsentence of a prefix sentence
#     returns these as a set
#     used in find_extensional_subsentences'''
#     if progress is False:
#         progress = []
#     progress.append(prefix_sentence)
#     if len(prefix_sentence) == 1:
#         return progress
#     if len(prefix_sentence) == 2:
#         return all_subsentences_of_a_sentence(prefix_sentence[1], progress)
#     if len(prefix_sentence) == 3:
#         left_subsentences = all_subsentences_of_a_sentence(prefix_sentence[1], progress)
#         right_subsentences = all_subsentences_of_a_sentence(prefix_sentence[2], progress)
#         all_subsentences = left_subsentences + right_subsentences
#         return all_subsentences

# def find_subsentences_of_kind(prefix_sentences, kind):
#     '''used to find the extensional, modal, and counterfactual sentences. 
#     kind is a string, either "extensional", "modal", "counterfactual", or 'all' for a tuple of
#     of the three kinds in the order extensional, modal, counterfactual, and then all the subsents
#     returns a list of that kind'''
#     rr = repeats_removed
#     all_subsentences = []
#     for prefix_sent in prefix_sentences:
#         all_subsentences.extend(all_subsentences_of_a_sentence(prefix_sent))
#     if kind == 'extensional':
#         return_list = [sent for sent in all_subsentences if is_extensional(sent)]
#     if kind == 'modal':
#         return_list = [sent for sent in all_subsentences if is_modal(sent)]
#     if kind == 'counterfactual':
#         return_list = [sent for sent in all_subsentences if is_counterfactual(sent)]
#     if kind == 'all':
#         counterfactual = rr([sent for sent in all_subsentences if is_counterfactual(sent)])
#         modal = rr([sent for sent in all_subsentences if is_modal(sent)])
#         extensional = rr([sent for sent in all_subsentences if sent not in counterfactual and sent not in modal])
#         return (extensional, modal, counterfactual, all_subsentences)
#     return rr(return_list)

def repeats_removed(sentences):
    '''takes a list and removes the repeats in it.
    used in find_all_constraints'''
    seen = []
    for obj in sentences:
        if obj not in seen:
            seen.append(obj)
    return seen

def subsentences_of(prefix_sentence):
    '''finds all the subsentence of a prefix sentence
    returns these as a set
    used in find_extensional_subsentences'''
    progress = []
    progress.append(prefix_sentence)
    if len(prefix_sentence) == 2:
        sub_sentsentences = subsentences_of(prefix_sentence[1])
        return progress + sub_sentsentences
    if len(prefix_sentence) == 3:
        left_subsentences = subsentences_of(prefix_sentence[1])
        right_subsentences = subsentences_of(prefix_sentence[2])
        all_subsentences = left_subsentences + right_subsentences + progress
        return repeats_removed(all_subsentences)
    return progress

def find_subsentences(prefix_sentences):
    """take a set of prefix sentences and returns a set of all subsentences"""
    all_subsentences = []
    for prefix_sent in prefix_sentences:
        all_prefix_subs = subsentences_of(prefix_sent)
        all_subsentences.extend(all_prefix_subs)
    return repeats_removed(all_subsentences)

def evaluate_modal_expr(model_structure, prefix_modal, eval_world):
    '''evaluates whether a counterfatual in prefix form is true at a world (BitVecVal).
    used to initialize Counterfactuals
    returns a bool representing whether the counterfactual is true at the world or not'''
    op, argument = prefix_modal[0], prefix_modal[1]
    # TODO: is this necessary?
    # if is_modal(argument):
    #     if model_structure.evaluate_modal_expr(prefix_modal) is True: # ie, verifiers is null state
    #         return True # both Box and Diamond will return true, since verifiers is not empty
    #     return False
    if 'Diamond' in op:
        for poss in model_structure.poss_bits:
            if poss in find_complex_proposition(model_structure, argument, eval_world)[0]:
                return True
        return False
    if 'Box' in op:
        for poss in model_structure.poss_bits:
            if poss in find_complex_proposition(model_structure, argument, eval_world)[1]:
                return False
        return True

def evaluate_cf_expr(state_space, prefix_cf, eval_world):
    """evaluates whether a counterfatual in prefix form is true at a world (BitVecVal).
    used to initialize Counterfactuals
    returns a bool representing whether the counterfactual is true at the world or not
    """
    antecedent, consequent = prefix_cf[1], prefix_cf[2]
    antecedent_vers = find_complex_proposition(state_space, antecedent, eval_world)[0]
<<<<<<< HEAD
    consequent_fals = find_complex_proposition(state_space, consequent, eval_world)[1]
    antecedent_alts = state_space.find_alt_bits(antecedent_vers, eval_world)
    # if any(bit_part(con_fal, u) for u in antecedent_alts for con_fal in con_falsifiers):
    #     return False
=======
    # print(f"TEST: ant_ver = {antecedent_vers}")
    consequent_fals = find_complex_proposition(state_space, consequent, eval_world)[1]
    # print(f"TEST: con_fal = {consequent_fals}")
    antecedent_alts = state_space.find_alt_bits(antecedent_vers, eval_world)
    # print(f"TEST: ant_alts = {antecedent_alts}")
>>>>>>> a4e62ffa
    for alt_world in antecedent_alts:
        for falsifier in consequent_fals:
            if bit_part(falsifier, alt_world):
                return False
    return True

# def evaluate_mainclause_cf_expr(model_structure, prefix_cf, eval_world):
#     """evaluates whether a counterfatual in prefix form is true at a world (BitVecVal).
#     used to initialize Counterfactuals
#     returns a bool representing whether the counterfactual is true at the world or not
#     """
#     op = prefix_cf[0]
#     assert "boxright" in op, f"{prefix_cf} is not a main-clause counterfactual!"
#     ant_expr, consequent_expr = prefix_cf[1], prefix_cf[2]
#     # assert is_extensional(ant_expr), f"the antecedent {ant_expr} is not extensional!"
#     ant_verifiers = find_complex_proposition(model_structure, ant_expr, eval_world)[0]
#     ant_alts_to_eval_world = model_structure.find_alt_bits(ant_verifiers, eval_world)
#     for u in ant_alts_to_eval_world:
#         # QUESTION: why is string required? Is Z3 removing the lists?
#         if is_counterfactual(consequent_expr):
#             if not find_complex_proposition(model_structure, consequent_expr, u)[0]:
#                 return False
#         elif str(consequent_expr) not in str(find_true_and_false_in_alt(u, model_structure)[0]):
#             return False
#     return True

def true_and_false_worlds_for_cf(model_structure, cf_sentence):
    '''used in find_complex_proposition'''
    worlds_true_at, worlds_false_at = set(), set()
    for world in model_structure.world_bits:
        if find_complex_proposition(model_structure, cf_sentence, world)[0]:
            worlds_true_at.add(world)
            continue
        worlds_false_at.add(world)
    return (worlds_true_at, worlds_false_at)

def find_complex_proposition(model_structure, complex_sentence, eval_world):
    """sentence is a sentence in prefix notation
    For a given complex proposition, returns the verifiers and falsifiers of that proposition
    given a solved model
    for a counterfactual, it'll just give the worlds it's true at and worlds it's not true at
    """
    if not model_structure.atomic_props_dict:
        raise ValueError(
            "There is nothing in atomic_props_dict yet. Has a model been found?"
        )
    if len(complex_sentence) == 1:
        sent = complex_sentence[0]
        return model_structure.atomic_props_dict[sent]
    op = complex_sentence[0]
    Y = complex_sentence[1]
    if "neg" in op or "not" in op:
        Y_V, Y_F = find_complex_proposition(model_structure, Y, eval_world)
        return (Y_F, Y_V)
    null_state = {BitVecVal(0,model_structure.N)}
    if 'Box' in op or 'Diamond' in op:
        if evaluate_modal_expr(model_structure, complex_sentence, eval_world):
            return (null_state, set())
        return (set(), null_state)
    Z = complex_sentence[2]
    Y_V, Y_F = find_complex_proposition(model_structure, Y, eval_world)
    Z_V, Z_F = find_complex_proposition(model_structure, Z, eval_world)
    if "wedge" in op:
        return (product(Y_V, Z_V), coproduct(Y_F, Z_F))
    if "vee" in op:
        return (coproduct(Y_V, Z_V), product(Y_F, Z_F))
    if "leftrightarrow" in op:
        return (
            product(coproduct(Y_F, Z_V), coproduct(Y_V, Z_F)),
            coproduct(product(Y_V, Z_F), product(Y_F, Z_V)),
        )
    if "rightarrow" in op:
        return (coproduct(Y_F, Z_V), product(Y_V, Z_F))
    if "boxright" in op:
        if evaluate_cf_expr(model_structure, complex_sentence, eval_world):
            # val = evaluate_cf_expr(model_structure, complex_sentence, eval_world)
            # print(f"TEST: truth_vf of cf = {val}")
            return (null_state, set())
        return (set(), null_state)
    raise ValueError(f"Don't know how to handle {op} operator")<|MERGE_RESOLUTION|>--- conflicted
+++ resolved
@@ -379,18 +379,11 @@
     """
     antecedent, consequent = prefix_cf[1], prefix_cf[2]
     antecedent_vers = find_complex_proposition(state_space, antecedent, eval_world)[0]
-<<<<<<< HEAD
-    consequent_fals = find_complex_proposition(state_space, consequent, eval_world)[1]
-    antecedent_alts = state_space.find_alt_bits(antecedent_vers, eval_world)
-    # if any(bit_part(con_fal, u) for u in antecedent_alts for con_fal in con_falsifiers):
-    #     return False
-=======
     # print(f"TEST: ant_ver = {antecedent_vers}")
     consequent_fals = find_complex_proposition(state_space, consequent, eval_world)[1]
     # print(f"TEST: con_fal = {consequent_fals}")
     antecedent_alts = state_space.find_alt_bits(antecedent_vers, eval_world)
     # print(f"TEST: ant_alts = {antecedent_alts}")
->>>>>>> a4e62ffa
     for alt_world in antecedent_alts:
         for falsifier in consequent_fals:
             if bit_part(falsifier, alt_world):
