--- conflicted
+++ resolved
@@ -144,17 +144,10 @@
         f"Looks like nothing was passed into main_op_index ({tokenized_expression})",
     )
 
-<<<<<<< HEAD
-def find_atom_strings(tokens):
-    """make list of all basic tokens to apply AtomSort to"""
-    # see issue #28
-    pass
-=======
 # # M: most likely not necessary, but leaving here in case later it is
 # def find_atom_strings(tokens):
 #     """make list of all basic tokens to apply AtomSort to"""
 #     pass
->>>>>>> bb86c8c1
 
 
 def parse(tokens):
