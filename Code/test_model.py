# AIM: provide a concrete model that can be used to abstract from to build model generator functions
from z3 import (
    # Solver,
    sat,
    # simplify,
    Exists,
    ForAll,
    Implies,
    Solver,
    And,
    Not,
    Or,
    # BitVec,
    # DeclareSort,
    # Consts,
    # BoolSort,
    # BitVecSort,
    # Function,
)

from definitions import (
    # N,
    a,
    b,
    c,
    r,
    s,
    t,
    u,
    v,
    w,
    x,
    y,
    z,
    A,
    B,
    X,
    # Y,
    fusion,
    is_part_of,
    compatible,
    is_world,
    possible,
    verify,
    falsify,
    alternative,
    bitvec_to_substates,
)


solver = Solver()

solver.add(
    # FRAME CONSTRAINT
    # 1. For every `x` and `y`, if `possible(y)` and `is_part_of(x,y)`, then `possible(x)`.
    ForAll([x, y], Implies(And(possible(y), is_part_of(x, y)), possible(x))),
    # MODEL CONSTRAINTS: requires X to be a proposition where X is a sentence letter
    # 1. For all `x`, `y`, if `verify(x,X)` and `verify(y,X)`, then `verify(fusion(x,y),X)`.
    # 2. For all `x` and `y`, if `falsify(x,X)` and `falsify(y,X)`, then `falsify(fusion(x,y,X))`.
    # 3. For all `x` and `y`, if `verify(x,X)` and `falsify(y,X)`, then `Not(possible(fusion(x,y)))`.
    # 4. For all `x`, if `possible(x)`, then there is some `y` where `possible(fusion(x,y))` and: `verify(y,X)` or `falsify(y,X)`.
    # TODO: is it possible to make X bound by a universal quantifier?
    # first try didn't work
    # requires A to be a proposition
    # ForAll(A, And( # TEST BOUND VAR
    # ForAll([x,y], Implies(And(verify(x,A),verify(y,A)), verify(fusion(x,y),A))),
    # ForAll([x,y], Implies(And(falsify(x,A),falsify(y,A)), falsify(fusion(x,y),A))),
    # ForAll([x,y], Implies(And(verify(x,A),falsify(y,A)), Not(possible(fusion(x,y))))),
    # ForAll(x, Implies(possible(x), Exists(y, And(compatible(x,y), Or(verify(y,A), falsify(y,A)))))),
    # )), ### MATCH FORALL ABOVE
    # requires B to be a proposition
    # ForAll(B, And( # TEST BOUND VAR
    # ForAll([x,y], Implies(And(verify(x,B),verify(y,B)), verify(fusion(x,y),B))),
    # ForAll([x,y], Implies(And(falsify(x,B),falsify(y,B)), falsify(fusion(x,y),B))),
    # ForAll([x,y], Implies(And(verify(x,B),falsify(y,B)), Not(possible(fusion(x,y))))),
    # ForAll(x, Implies(possible(x), Exists(y, And(compatible(x,y), Or(verify(y,B), falsify(y,B)))))),
    # )), ### MATCH FORALL ABOVE
    # TODO: replace constraints below with proposition(X) from definitions
    # requires X to be a proposition
    ForAll(
        X,
        And(  # TEST BOUND VAR
            ForAll(
                [x, y],
                Implies(And(verify(x, X), verify(y, X)), verify(fusion(x, y), X)),
            ),
            ForAll(
                [x, y],
                Implies(And(falsify(x, X), falsify(y, X)), falsify(fusion(x, y), X)),
            ),
            ForAll(
                [x, y],
                Implies(And(verify(x, X), falsify(y, X)), Not(possible(fusion(x, y)))),
            ),
            # ForAll(x, Implies(possible(x), Exists(y, And(compatible(x,y), Or(verify(y,X), falsify(y,X)))))),
            # NOTE: adding the constraint above makes Z3 crash
            # without this constraint the logic is not classical (there could be truth-value gaps)
        ),
    ),  ### MATCH FORALL ABOVE
    # EVAL CONSTRAINTS
    # Exists([w,s,t], And( # TEST BOUND VAR
    is_world(w),
    is_world(v),
    # there is a world w
    is_part_of(s, w),
    verify(s, A),
    falsify(c, A),
    # A is true in w
    is_part_of(t, w),
    verify(t, B),
    falsify(r, B),
    # B is true in w
    Not(
        ForAll(
            [a, v],
            Implies(
                And(verify(a, A), alternative(v, a, w)),
                Exists(b, And(is_part_of(b, v), verify(b, B))),
            ),
        ),
    ),
    # in w, it is not the case that if A were true then B would be true
    # NOTE: there should be a world state v where A is true and B is false
    # so far it doesn't print the values of bound variables
    # )), # MATCH EXIST ABOVE
)


# TODO: fix printing so that numbers are readable
<<<<<<< HEAD

if solver.check() == sat:
    model = solver.model()

    # TODO: replace ["A", "B"] with something more general
    arity_0_decls = [d for d in model.decls() if d.arity() == 0 and d.name() not in ["A", "B"]]

    # Print states
    print("States:")
    for decl in arity_0_decls:
        # TODO: add world/possible/impossible after each state
        print(f"{decl.name()} = {model[decl].sexpr()}")

    # Print propositions
    print("Propositions:")
    for atom in ["A", "B"]:
        # TODO: store all verifies for atom
        print(f"{atom.name()} = {model[atom]}")

    # for decl in model.decls():
    #     if decl.arity() == 0:  # Filter out function declarations
    #         print(f"{decl.name()} = {model[decl]}")
    #     elif decl.arity() == 1:
    #         for i in range(10):  # Adjust range as needed
        #         arg = IntVal(i)
        #         print(f"{arg}: {model.evaluate(decl(arg))}")
        # elif decl.arity() == 2:
        #     for i in range(10):  # Adjust range as needed
        #         for j in range(10):  # Adjust range as needed
        #             arg1, arg2 = IntVal(i), IntVal(j)
        #             print(f"{arg1}, {arg2}: {model.evaluate(decl(arg1, arg2))}")
else:
    print("No model found.")

# # Check satisfiability
# if solver.check() == sat:
#     model = solver.model()
#     # Iterate over all declarations in the model
#     for decl in model.decls():
#         if decl.arity() > 0:  # Filter out function declarations
#             print(f"{decl.name()} extension:")
#             # Iterate over all possible arguments
#             if decl.arity() == 1:
#                 for i in range(10):  # Adjust range as needed
#                     arg = IntVal(i)
#                     print(f"{arg}: {model.evaluate(decl(arg))}")
#             elif decl.arity() == 2:
#                 for i in range(10):  # Adjust range as needed
#                     for j in range(10):  # Adjust range as needed
#                         arg1, arg2 = IntVal(i), IntVal(j)
#                         print(f"{arg1}, {arg2}: {model.evaluate(decl(arg1, arg2))}")
# else:
#     print("No model found.")

# print(solver.check())
# if solver.check() == sat:
#     model = solver.model()
#     # Print the model extensions for the predicates
#     print("Model:")
#     for decl in model.decls():
#         # if decl.arity() == 0 and decl.kind() == Z3_OP_UNINTERPRETED:
#         print(f"{decl.name()} = {model[decl]}")
#         # print(f"{decl.name()} = {model[possible]}")

# for declaration in model.decls():
#     try:  # do this to print bitvectors how we like to see them (as vectors)
#         print(f"{declaration.name()} = {model[declaration].sexpr()}")
#         print(f"{model[declaration.possible]}")
#     except:  # this is for the "else" case (ie, "map everything to x value")
#         function = model[declaration]
#         # print(FuncInterp.as_list(function))
#         # print(FuncInterp.else_value(function))
#         # print(FuncInterp.num_entries(function))
#         # print(f"this is the declaration name: {declaration.name()}")
#         print(f"{declaration.name()} = {model[declaration]}")
=======
print(solver.check())
model = solver.model()
# print(model)
print("Model:")
states_dict = {}
funcs_dict = {}
for declaration in model.decls():

    
    
    
    try:  # do this to print bitvectors how we like to see them (as vectors)
        model[declaration].sexpr()
        states_dict[declaration.name()] = model[declaration] # model declaration is of type bitvec
        #print(f"{declaration.name()} = {bitvec_to_substates(model[declaration])}")
        #print(f"{declaration.name()} = {model[declaration]}")
        #print(f"{possible(model[declaration])}")
    except:  # this is for the "else" case (ie, "map everything to x value")
        funcs_dict[declaration.name()] = model[declaration].as_list()
        function = model[declaration].as_list
        # print(FuncInterp.as_list(function))
        # print(FuncInterp.else_value(function))
        # print(FuncInterp.num_entries(function))
        # print(f"this is the declaration name: {declaration.name()}")
        print(f"{declaration.name()} = {model[declaration].as_list()}") # now is a list with boolrefs inside

Possible = funcs_dict['possible'][0]

for state in states_dict:
    state_solver = Solver()
    state_solver.add(Possible)
    state_solver.add(state)
    print(solver.check())
>>>>>>> 0a9bc05f
<|MERGE_RESOLUTION|>--- conflicted
+++ resolved
@@ -127,83 +127,6 @@
 
 
 # TODO: fix printing so that numbers are readable
-<<<<<<< HEAD
-
-if solver.check() == sat:
-    model = solver.model()
-
-    # TODO: replace ["A", "B"] with something more general
-    arity_0_decls = [d for d in model.decls() if d.arity() == 0 and d.name() not in ["A", "B"]]
-
-    # Print states
-    print("States:")
-    for decl in arity_0_decls:
-        # TODO: add world/possible/impossible after each state
-        print(f"{decl.name()} = {model[decl].sexpr()}")
-
-    # Print propositions
-    print("Propositions:")
-    for atom in ["A", "B"]:
-        # TODO: store all verifies for atom
-        print(f"{atom.name()} = {model[atom]}")
-
-    # for decl in model.decls():
-    #     if decl.arity() == 0:  # Filter out function declarations
-    #         print(f"{decl.name()} = {model[decl]}")
-    #     elif decl.arity() == 1:
-    #         for i in range(10):  # Adjust range as needed
-        #         arg = IntVal(i)
-        #         print(f"{arg}: {model.evaluate(decl(arg))}")
-        # elif decl.arity() == 2:
-        #     for i in range(10):  # Adjust range as needed
-        #         for j in range(10):  # Adjust range as needed
-        #             arg1, arg2 = IntVal(i), IntVal(j)
-        #             print(f"{arg1}, {arg2}: {model.evaluate(decl(arg1, arg2))}")
-else:
-    print("No model found.")
-
-# # Check satisfiability
-# if solver.check() == sat:
-#     model = solver.model()
-#     # Iterate over all declarations in the model
-#     for decl in model.decls():
-#         if decl.arity() > 0:  # Filter out function declarations
-#             print(f"{decl.name()} extension:")
-#             # Iterate over all possible arguments
-#             if decl.arity() == 1:
-#                 for i in range(10):  # Adjust range as needed
-#                     arg = IntVal(i)
-#                     print(f"{arg}: {model.evaluate(decl(arg))}")
-#             elif decl.arity() == 2:
-#                 for i in range(10):  # Adjust range as needed
-#                     for j in range(10):  # Adjust range as needed
-#                         arg1, arg2 = IntVal(i), IntVal(j)
-#                         print(f"{arg1}, {arg2}: {model.evaluate(decl(arg1, arg2))}")
-# else:
-#     print("No model found.")
-
-# print(solver.check())
-# if solver.check() == sat:
-#     model = solver.model()
-#     # Print the model extensions for the predicates
-#     print("Model:")
-#     for decl in model.decls():
-#         # if decl.arity() == 0 and decl.kind() == Z3_OP_UNINTERPRETED:
-#         print(f"{decl.name()} = {model[decl]}")
-#         # print(f"{decl.name()} = {model[possible]}")
-
-# for declaration in model.decls():
-#     try:  # do this to print bitvectors how we like to see them (as vectors)
-#         print(f"{declaration.name()} = {model[declaration].sexpr()}")
-#         print(f"{model[declaration.possible]}")
-#     except:  # this is for the "else" case (ie, "map everything to x value")
-#         function = model[declaration]
-#         # print(FuncInterp.as_list(function))
-#         # print(FuncInterp.else_value(function))
-#         # print(FuncInterp.num_entries(function))
-#         # print(f"this is the declaration name: {declaration.name()}")
-#         print(f"{declaration.name()} = {model[declaration]}")
-=======
 print(solver.check())
 model = solver.model()
 # print(model)
@@ -236,5 +159,4 @@
     state_solver = Solver()
     state_solver.add(Possible)
     state_solver.add(state)
-    print(solver.check())
->>>>>>> 0a9bc05f
+    print(solver.check())