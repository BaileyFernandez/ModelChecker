--- conflicted
+++ resolved
@@ -48,13 +48,6 @@
     finds complexity, defined by number of operators, in a tokenized_expression.
     In reality, it counts left parentheses. But it can easily be shown by induction
     that this number and that of operators is equal.
-<<<<<<< HEAD
-    # NOTES: what about negation? could it count `\\` instead?
-    # we can actually completely avoid factoring negation in.
-    # this does limit how we demand the inputs be written, though (ie, no (/neg A) bc it'll count that as
-    comp == 1. though we can edit the funcs to be able to handle this case)
-=======
->>>>>>> d50c2aef
 
     >>> binary_comp(tokenize('(A /wedge (B /vee C))'))
     2
@@ -88,28 +81,6 @@
     """
     left_parentheses = 0
     right_parentheses = 0
-<<<<<<< HEAD
-    if tokenized_expression[0] != "(":
-        raise ValueError(
-            tokenized_expression,
-            "this case probably shouldnt be being raised by this function",
-        )
-    for i, seq in enumerate(tokenized_expression[1:]):
-        # [1:] to exclude the complexity of the matrix operator
-        if seq == "(":
-            left_parentheses += 1
-        # elif "\\" in seq and not left_parentheses:
-        #     return left_parentheses
-        # NOTE: check ignore
-        elif seq == ")":
-            right_parentheses += 1
-        # elif seq == "\\neg" or seq == "/neg":
-        #     continue
-        # NOTE: check ignore
-        if left_parentheses == right_parentheses:
-            return left_parentheses, i + 2
-            # +1 bc list is [1:], and +1 bc it's next elem where the matrix op is
-=======
     if tokenized_expression[0] != '(':
         raise ValueError(tokenized_expression, 'this case probably shouldnt be being raised by this function')
     for i, token in enumerate(tokenized_expression[1:]): # [1:] to exclude the complexity of the matrix operator
@@ -123,7 +94,6 @@
             continue
         if left_parentheses == right_parentheses:
             return i + 2 # +1 bc list is [1:], and +1 bc it's next elem where the matrix op is
->>>>>>> d50c2aef
 
 
 def parse(tokens):
@@ -138,23 +108,14 @@
     'A'
     """
     comp_tokens = binary_comp(tokens)
-<<<<<<< HEAD
-    if "neg" in tokens[0]:
-        return [tokens[0], [parse(tokens[1:])]]
-=======
     if 'neg' in tokens[0]:
         return [tokens[0], parse(tokens[1:])]
->>>>>>> d50c2aef
     if comp_tokens == 0:
         token = tokens[0]
         return token
     matrix_index = main_op_index(tokens)
     op_str = tokens[matrix_index]  # determines how far the operation is
-<<<<<<< HEAD
-    e1 = tokens[1:matrix_index]  # from 1 (exclude first parenthesis) to the same
-=======
     left_expression = tokens[1 : matrix_index]  # from 1 (exclude first parenthesis) to the same
->>>>>>> d50c2aef
     # pos of above, bc its exclusive
     right_expression = tokens[matrix_index + 1 : -1]  # from pos of op plus 1 to the penultimate,
     # thus excluding the last parentheses, which belongs to the matrix expression
@@ -171,13 +132,5 @@
     pass
 
 
-<<<<<<< HEAD
-# doctest.testmod()
-print(
-    Prefix("(A \\wedge (B \\vee C))")
-    # tokenize("(A \\wedge (B \\vee C))")
-)  # the doctests fail, but this works. Need to do double backslash for abfnrtv.
-=======
 doctest.testmod()
-print(tokenize("(A \\wedge (B \\vee C))")) # the doctests fail, but this works. Need to do double backslash for abfnrtv.
->>>>>>> d50c2aef
+print(tokenize("(A \\wedge (B \\vee C))")) # the doctests fail, but this works. Need to do double backslash for abfnrtv.