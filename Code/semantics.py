--- conflicted
+++ resolved
@@ -263,11 +263,7 @@
     if "boxright" in op:
         return Exists(
             [x, u],
-<<<<<<< HEAD
-            And(extended_verify(x, Y), is_alternative(u, x, world), false_at(Z,u))
-=======
             And(extended_verify(x, Y), is_alternative(u, x, world), false_at(Z, u)),
->>>>>>> aa016ae9
         )
 
 def add_input_constraints(solver, prefix_sentences):
